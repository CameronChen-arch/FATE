{

    "local": {
        "role": "host",
        "party_id": _host_party_id,
        "scene_id": _scene_id
    },

    "role": {
        "host": [
            _host_party_id
        ],
        "arbiter": [
            _arbiter_party_id
        ],
        "guest": [
            _guest_party_id
        ]
    },

    "DataIOParam": {
        "with_label": false,
        "output_format": "dense"
    },
    "WorkFlowParam": {
        "method": "_workflow_method",
        "train_input_table": "_train_table_name",
        "train_input_namespace": "example_data_namespace",
        "model_table": "hetero_lr_host_model__jobid",
        "model_namespace": "hetero_lr",
        "predict_input_table": null,
        "predict_input_namespace": null, 
        "predict_output_table": "hetero_lr_host_predict_output__jobid",
        "predict_output_namespace": "hetero_lr",
        "evaluation_output_table": "some_evaluate_output_table_name__jobid",
        "evaluation_output_namespace": "hetero_lr",
        "data_input_table": "_cross_validation_table_name",
        "data_input_namespace": "example_data_namespace",
        "work_mode": _work_mode,
        "n_split": 5,
        "need_intersect": true
        },

    "EncryptParam": {
        "method": "Paillier",
        "key_length": 1024
    },
    "InitParam": {
        "init_method": "random_uniform",
        "fit_intercept": true
    },
    "EvaluateParam":{
        "metrics": ["auc", "precision"],
        "classi_type": "binary",
        "pos_label": 1,
        "thresholds": [0.5]
    },
    "LogisticParam": {
        "penalty": "L2",
        "optimizer": "rmsprop",
        "eps": 1e-5,
        "alpha": 0.01,
        "max_iter": 10,
        "converge_func": "diff",
        "batch_size": 320,
        "learning_rate": 0.15
    },
    "IntersectParam": {
        "intersect_method": "raw",
        "is_send_intersect_ids": true,
        "join_role": "guest",
        "with_encode": true
    },
    "EncodeParam": {
        "encode_method": "sha256",
        "salt": "12345",
        "base64": false
<<<<<<< HEAD
=======
    },
    "PredictParam":{
        "with_proba": true,
        "threshold": 0.5
    },
    "DataTransformParam":{
        "method": "MinMaxScale",
        "mode": "normal",
        "area": "all",
        "feat_upper": null,
        "feat_lower": null,
        "out_upper": null, 
        "out_lower": null
>>>>>>> 47626302
    }
}<|MERGE_RESOLUTION|>--- conflicted
+++ resolved
@@ -29,7 +29,7 @@
         "model_table": "hetero_lr_host_model__jobid",
         "model_namespace": "hetero_lr",
         "predict_input_table": null,
-        "predict_input_namespace": null, 
+        "predict_input_namespace": null,
         "predict_output_table": "hetero_lr_host_predict_output__jobid",
         "predict_output_namespace": "hetero_lr",
         "evaluation_output_table": "some_evaluate_output_table_name__jobid",
@@ -75,8 +75,6 @@
         "encode_method": "sha256",
         "salt": "12345",
         "base64": false
-<<<<<<< HEAD
-=======
     },
     "PredictParam":{
         "with_proba": true,
@@ -88,8 +86,7 @@
         "area": "all",
         "feat_upper": null,
         "feat_lower": null,
-        "out_upper": null, 
+        "out_upper": null,
         "out_lower": null
->>>>>>> 47626302
     }
 }