--- conflicted
+++ resolved
@@ -65,13 +65,6 @@
 	sed -ie "s/_table_name/${data_table}/g" ${conf_path}
     sed -ie "s/_work_mode/${work_mode}/g" ${conf_path}
 
-<<<<<<< HEAD
-=======
-    sed -ie "s/_role/${role}/g" ${conf_path}
-    sed -ie "s/_my_party_id/${my_party_id}/g" ${conf_path}
-    sed -ie "s/_partner_party_id/${partner_party_id}/g" ${conf_path}
-
->>>>>>> be725b08
     python $load_file_program -c ${conf_path}
 }
 
