{
  "initiator": {
    "role": "guest",
    "party_id": 10000
  },
  "job_parameters": {
    "work_mode": 0
  },
  "role": {
    "guest": [
      10000
    ],
    "host": [
      10000
    ],
    "arbiter": [
      10000
    ]
  },
  "role_parameters": {
    "guest": {
      "args": {
        "data": {
          "data0": [
            {
              "name": "breast_hetero_guest",
              "namespace": "experiment"
            }
          ],
          "data1": [
            {
              "name": "breast_hetero_guest",
              "namespace": "experiment"
            }
          ]
        }
      },
      "dataio_0": {
        "with_label": [
          true
        ],
        "label_name": [
          "y"
        ],
        "output_format": [
          "dense"
        ],
        "missing_fill": [
          false
        ],
        "outlier_replace": [
          false
        ]
      },
      "dataio_1": {
        "with_label": [
          true
        ],
        "label_name": [
          "y"
        ],
        "output_format": [
          "dense"
        ],
        "missing_fill": [
          false
        ],
        "outlier_replace": [
          false
        ]
      },
      "union_0": {
<<<<<<< HEAD
        "need_run": [true],
        "keep_duplicate": [true]
=======
        "need_run": [
          true
        ]
>>>>>>> ef937724
      }
    },
    "host": {
      "args": {
        "data": {
          "data0": [
            {
              "name": "breast_hetero_host",
              "namespace": "experiment"
            }
          ],
          "data1": [
            {
              "name": "breast_hetero_host",
              "namespace": "experiment"
            }
          ]
        }
      },
      "dataio_0": {
        "with_label": [
          false
        ],
        "output_format": [
          "dense"
        ],
        "missing_fill": [
          false
        ],
        "outlier_replace": [
          false
        ]
      },
      "dataio_1": {
        "with_label": [
          false
        ],
        "output_format": [
          "dense"
        ],
        "missing_fill": [
          false
        ],
        "outlier_replace": [
          false
        ]
      },
      "union_0": {
<<<<<<< HEAD
        "need_run": [true],
        "keep_duplicate": [false]
=======
        "need_run": [
          true
        ]
      }
    }
  },
  "algorithm_parameters": {
    "hetero_lr_0": {
      "penalty": "L2",
      "optimizer": "nesterov_momentum_sgd",
      "tol": 1e-4,
      "alpha": 0.01,
      "max_iter": 30,
      "early_stop": "weight_diff",
      "batch_size": -1,
      "learning_rate": 0.15,
      "init_param": {
        "init_method": "random_uniform"
>>>>>>> ef937724
      }
    }
  }
}
<|MERGE_RESOLUTION|>--- conflicted
+++ resolved
@@ -70,14 +70,9 @@
         ]
       },
       "union_0": {
-<<<<<<< HEAD
-        "need_run": [true],
-        "keep_duplicate": [true]
-=======
         "need_run": [
           true
         ]
->>>>>>> ef937724
       }
     },
     "host": {
@@ -126,10 +121,6 @@
         ]
       },
       "union_0": {
-<<<<<<< HEAD
-        "need_run": [true],
-        "keep_duplicate": [false]
-=======
         "need_run": [
           true
         ]
@@ -148,7 +139,6 @@
       "learning_rate": 0.15,
       "init_param": {
         "init_method": "random_uniform"
->>>>>>> ef937724
       }
     }
   }
