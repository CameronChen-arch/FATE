{
    "initiator": {
        "role": "guest",
        "party_id": 10000
    },
    "job_parameters": {
        "work_mode": 0,
        "job_type": "predict",
        "model_id": "arbiter-10000#guest-10000#host-10000#model",
        "model_version": ""
    },
    "role": {
        "guest": [
            10000
        ],
        "host": [
            10000
        ],
        "arbiter": [
            10000
        ]
    },
    "role_parameters": {
        "guest": {
            "args": {
                "data": {
<<<<<<< HEAD
                    "validate_data": [{"name": "homo_breast_test", "namespace": "homo"}]
=======
                    "eval_data": [
                        {
                            "name": "homo_breast_test",
                            "namespace": "experiment"
                        }
                    ]
>>>>>>> 7edc755f
                }
            }
        },
        "host": {
            "args": {
                "data": {
<<<<<<< HEAD
                    "validate_data": [{"name": "homo_breast_test", "namespace": "homo"}]
=======
                    "eval_data": [
                        {
                            "name": "homo_breast_test",
                            "namespace": "experiment"
                        }
                    ]
>>>>>>> 7edc755f
                }
            }
        }
    }
}<|MERGE_RESOLUTION|>--- conflicted
+++ resolved
@@ -24,32 +24,24 @@
         "guest": {
             "args": {
                 "data": {
-<<<<<<< HEAD
-                    "validate_data": [{"name": "homo_breast_test", "namespace": "homo"}]
-=======
                     "eval_data": [
                         {
                             "name": "homo_breast_test",
                             "namespace": "experiment"
                         }
                     ]
->>>>>>> 7edc755f
                 }
             }
         },
         "host": {
             "args": {
                 "data": {
-<<<<<<< HEAD
-                    "validate_data": [{"name": "homo_breast_test", "namespace": "homo"}]
-=======
                     "eval_data": [
                         {
                             "name": "homo_breast_test",
                             "namespace": "experiment"
                         }
                     ]
->>>>>>> 7edc755f
                 }
             }
         }
