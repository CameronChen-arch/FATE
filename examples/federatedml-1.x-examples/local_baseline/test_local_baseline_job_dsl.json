{
    "components" : {
        "dataio_0": {
            "module": "DataIO",
            "input": {
                "data": {
                    "data": [
                        "args.train_data"
                    ]
                }
            },
            "output": {
                "data": ["train"],
                "model": ["dataio"]
            }
         },
        "dataio_1": {
            "module": "DataIO",
            "input": {
                "data": {
                    "data": [
                        "args.validate_data"
                    ]
                },
                "model": [
                    "dataio_0.dataio"
                ]
            },
            "output": {
<<<<<<< HEAD
                "data": ["validate_data"],
=======
                "data": ["eval"],
>>>>>>> d7f16712
                "model": ["dataio"]
            }
         },
        "intersection_0": {
             "module": "Intersection",
             "input": {
                 "data": {
                     "data": [
                         "dataio_0.train"
                     ]
                 }
             },
             "output": {
                 "data": ["train"]
             }
         },
        "intersection_1": {
             "module": "Intersection",
             "input": {
                 "data": {
                     "data": [
                         "dataio_1.eval"
                     ]
                 }
             },
             "output": {
                 "data": ["train"]
             }
         },
        "hetero_lr_0": {
            "module": "HeteroLR",
            "input": {
                "data": {
<<<<<<< HEAD
                    "train_data": ["dataio_0.train_data"],
                    "validate_data": ["dataio_1.validate_data"]
=======
                    "train_data": ["intersection_0.train"],
                    "eval_data": ["intersection_1.train"]
>>>>>>> d7f16712
                }
            },
            "output": {
                "data": ["train"],
                "model": ["hetero_lr_model"]
            }
        },
        "evaluation_0": {
            "module": "Evaluation",
            "input": {
                "data": {
                    "data": ["hetero_lr_0.train"]
                }
            }
        },
        "local_baseline_0": {
            "module": "LocalBaseline",
            "input": {
                "data": {
<<<<<<< HEAD
                    "train_data": ["dataio_0.train_data"],
                    "validate_data": ["dataio_1.validate_data"]
=======
                    "train_data": ["intersection_0.train"],
                    "eval_data": ["intersection_1.train"]
>>>>>>> d7f16712
                }
            },
            "output": {
                "data": ["train"],
                "model": ["local_baseline"]
            }
        },
        "evaluation_1": {
            "module": "Evaluation",
            "input": {
                "data": {
                    "data": ["local_baseline_0.train"]
                }
            }
        }
    }
}<|MERGE_RESOLUTION|>--- conflicted
+++ resolved
@@ -19,7 +19,7 @@
             "input": {
                 "data": {
                     "data": [
-                        "args.validate_data"
+                        "args.eval_data"
                     ]
                 },
                 "model": [
@@ -27,11 +27,7 @@
                 ]
             },
             "output": {
-<<<<<<< HEAD
-                "data": ["validate_data"],
-=======
                 "data": ["eval"],
->>>>>>> d7f16712
                 "model": ["dataio"]
             }
          },
@@ -65,13 +61,8 @@
             "module": "HeteroLR",
             "input": {
                 "data": {
-<<<<<<< HEAD
-                    "train_data": ["dataio_0.train_data"],
-                    "validate_data": ["dataio_1.validate_data"]
-=======
                     "train_data": ["intersection_0.train"],
                     "eval_data": ["intersection_1.train"]
->>>>>>> d7f16712
                 }
             },
             "output": {
@@ -91,13 +82,8 @@
             "module": "LocalBaseline",
             "input": {
                 "data": {
-<<<<<<< HEAD
-                    "train_data": ["dataio_0.train_data"],
-                    "validate_data": ["dataio_1.validate_data"]
-=======
                     "train_data": ["intersection_0.train"],
                     "eval_data": ["intersection_1.train"]
->>>>>>> d7f16712
                 }
             },
             "output": {
