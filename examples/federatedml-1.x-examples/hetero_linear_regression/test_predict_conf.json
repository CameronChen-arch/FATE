--- conflicted
+++ resolved
@@ -24,32 +24,24 @@
         "guest": {
             "args": {
                 "data": {
-<<<<<<< HEAD
-                    "validate_data": [{"name": "motor_mini_b", "namespace": "motor_mini"}]
-=======
                     "eval_data": [
                         {
                             "name": "motor_hetero_guest",
                             "namespace": "experiment"
                         }
                     ]
->>>>>>> 7edc755f
                 }
             }
         },
         "host": {
             "args": {
                 "data": {
-<<<<<<< HEAD
-                    "validate_data": [{"name": "motor_mini_a", "namespace": "motor_mini"}]
-=======
                     "eval_data": [
                         {
                             "name": "motor_hetero_host",
                             "namespace": "experiment"
                         }
                     ]
->>>>>>> 7edc755f
                 }
             }
         }
