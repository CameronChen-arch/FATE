--- conflicted
+++ resolved
@@ -18,10 +18,6 @@
         "guest": {
             "args": {
                 "data": {
-<<<<<<< HEAD
-                    "train_data": [{"name": "student-mat_b", "namespace": "hetero"}],
-                    "validate_data": [{"name": "student-mat_b", "namespace": "hetero"}]
-=======
                     "train_data": [
                         {
                             "name": "student_hetero_guest",
@@ -34,7 +30,6 @@
                             "namespace": "experiment"
                         }
                     ]
->>>>>>> e1c05c0d
                 }
             },
             "dataio_0": {
@@ -55,10 +50,6 @@
         "host": {
             "args": {
                 "data": {
-<<<<<<< HEAD
-                    "train_data": [{"name": "student-mat_a", "namespace": "hetero"}],
-                    "validate_data": [{"name": "student-mat_a", "namespace": "hetero"}]
-=======
                     "train_data": [
                         {
                             "name": "student_hetero_host",
@@ -71,7 +62,6 @@
                             "namespace": "experiment"
                         }
                     ]
->>>>>>> e1c05c0d
                 }
             },
             "dataio_0": {
