--- conflicted
+++ resolved
@@ -1,38 +1,4 @@
 {
-<<<<<<< HEAD
-  "initiator": {
-    "role": "guest",
-    "party_id": 10000
-  },
-  "job_parameters": {
-    "work_mode": 0
-  },
-  "role": {
-    "guest": [
-      10000
-    ],
-    "host": [
-      10000
-    ],
-    "arbiter": [
-      10000
-    ]
-  },
-  "role_parameters": {
-    "guest": {
-      "args": {
-        "data": {
-          "train_data": [
-            {
-              "name": "dvisits_b",
-              "namespace": "dvisits"
-            }
-          ],
-          "validate_data": [
-            {
-              "name": "dvisits_b",
-              "namespace": "dvisits"
-=======
     "initiator": {
         "role": "guest",
         "party_id": 10000
@@ -203,7 +169,6 @@
                 "pos_label": [
                     1
                 ]
->>>>>>> e1c05c0d
             }
         },
         "host": {
@@ -375,110 +340,6 @@
                     "eval_type": "regression"
                 }
             }
-<<<<<<< HEAD
-          ],
-          "validate_data": [
-            {
-              "name": "dvisits_a",
-              "namespace": "dvisits"
-            }
-          ]
-
-        }
-      },
-      "dataio_0": {
-        "with_label": [false],
-        "output_format": ["dense"],
-        "outlier_replace": [true]
-      },
-      "dataio_1": {
-        "with_label": [false],
-        "output_format": ["dense"],
-        "outlier_replace": [true]
-      },
-      "feature_scale_0": {
-        "method": ["standard_scale"],
-        "need_run": [false]
-      },
-      "hetero_feature_binning_0": {
-        "method": ["quantile"],
-        "compress_thres": [10000],
-        "head_size": [10000],
-        "error": [0.001],
-        "bin_num": [10],
-        "cols": [-1],
-        "adjustment_factor": [0.5],
-        "local_only": [false],
-        "transform_param": {
-          "transform_cols": [-1],
-          "transform_type": ["bin_num"]
-        }
-      },
-      "hetero_feature_selection_0": {
-        "select_cols": [-1],
-        "filter_methods": [[
-          "unique_value",
-          "iv_value_thres",
-          "coefficient_of_variation_value_thres",
-          "iv_percentile",
-          "outlier_cols"
-        ]],
-        "local_only": [false],
-        "unique_param": {
-          "eps": [1e-6]
-        },
-        "iv_value_param": {
-          "value_threshold": [1.0]
-        },
-        "iv_percentile_param": {
-          "percentile_threshold": [0.9]
-        },
-        "variance_coe_param": {
-          "value_threshold": [0.3]
-        },
-        "outlier_param": {
-          "percentile": [0.95],
-          "upper_threshold": [10]
-        }
-      },
-      "evaluation_0": {
-        "need_run": [false]
-      }
-    }
-  },
-  "algorithm_parameters": {
-    "hetero_poisson_0": {
-      "penalty": "L2",
-      "optimizer": "rmsprop",
-      "tol": 1e-3,
-      "alpha": 1e2,
-      "max_iter": 20,
-      "early_stop": "weight_diff",
-      "decay": 0.0,
-      "decay_sqrt": false,
-      "batch_size": -1,
-      "learning_rate": 0.01,
-      "exposure_colname": "exposure",
-      "validation_freqs": 5,
-      "early_stopping_rounds": 5,
-      "metrics": ["mean_absolute_error", "root_mean_squared_error"],
-      "use_first_metric_only": false,
-      "init_param": {
-        "init_method": "zeros",
-        "init_const": 0
-      },
-      "encrypted_mode_calculator_param": {
-        "mode": "fast"
-      },
-      "cv_param": {
-        "n_splits": 5,
-        "shuffle": false,
-        "random_seed": 103,
-        "need_cv": false,
-        "evaluate_param": {
-          "eval_type": "regression"
-=======
->>>>>>> e1c05c0d
         }
     }
 }