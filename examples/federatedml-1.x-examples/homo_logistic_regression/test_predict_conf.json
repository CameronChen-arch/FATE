{
    "initiator": {
        "role": "guest",
        "party_id": 10000
    },
    "job_parameters": {
        "work_mode": 0,
        "job_type": "predict",
        "model_id": "arbiter-10000#guest-10000#host-10000#model",
        "model_version": "20190810154805024303_1"
    },
    "role": {
        "guest": [
            10000
        ],
        "host": [
            10000
        ],
        "arbiter": [
            10000
        ]
    },
    "role_parameters": {
        "guest": {
            "args": {
                "data": {
<<<<<<< HEAD
                    "validate_data": [{"name": "homo_breast_guest", "namespace": "homo_breast_guest"}]
=======
                    "eval_data": [
                        {
                            "name": "breast_homo_guest",
                            "namespace": "experiment"
                        }
                    ]
>>>>>>> e1c05c0d
                }
            }
        },
        "host": {
            "args": {
                "data": {
<<<<<<< HEAD
                    "validate_data": [{"name": "homo_breast_host", "namespace": "homo_breast_host"}]
=======
                    "eval_data": [
                        {
                            "name": "breast_homo_host",
                            "namespace": "experiment"
                        }
                    ]
>>>>>>> e1c05c0d
                }
            }
        }
    }
}<|MERGE_RESOLUTION|>--- conflicted
+++ resolved
@@ -24,32 +24,24 @@
         "guest": {
             "args": {
                 "data": {
-<<<<<<< HEAD
-                    "validate_data": [{"name": "homo_breast_guest", "namespace": "homo_breast_guest"}]
-=======
                     "eval_data": [
                         {
                             "name": "breast_homo_guest",
                             "namespace": "experiment"
                         }
                     ]
->>>>>>> e1c05c0d
                 }
             }
         },
         "host": {
             "args": {
                 "data": {
-<<<<<<< HEAD
-                    "validate_data": [{"name": "homo_breast_host", "namespace": "homo_breast_host"}]
-=======
                     "eval_data": [
                         {
                             "name": "breast_homo_host",
                             "namespace": "experiment"
                         }
                     ]
->>>>>>> e1c05c0d
                 }
             }
         }
