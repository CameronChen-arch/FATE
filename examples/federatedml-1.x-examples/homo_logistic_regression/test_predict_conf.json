{
    "initiator": {
        "role": "guest",
        "party_id": 10000
    },
    "job_parameters": {
        "work_mode": 0,
        "job_type": "predict",
        "model_id": "arbiter-10000#guest-10000#host-10000#model",
        "model_version": "20190810154805024303_1"
    },
    "role": {
        "guest": [
            10000
        ],
        "host": [
            10000
        ],
        "arbiter": [
            10000
        ]
    },
    "role_parameters": {
        "guest": {
            "args": {
                "data": {
<<<<<<< HEAD
                    "validate_data": [{"name": "homo_breast_guest", "namespace": "homo_breast_guest"}]
=======
                    "eval_data": [
                        {
                            "name": "breast_homo_guest",
                            "namespace": "experiment"
                        }
                    ]
>>>>>>> 7e5274ed
                }
            }
        },
        "host": {
            "args": {
                "data": {
<<<<<<< HEAD
                    "validate_data": [{"name": "homo_breast_host", "namespace": "homo_breast_host"}]
=======
                    "eval_data": [
                        {
                            "name": "breast_homo_host",
                            "namespace": "experiment"
                        }
                    ]
>>>>>>> 7e5274ed
                }
            }
        }
    }
}<|MERGE_RESOLUTION|>--- conflicted
+++ resolved
@@ -24,32 +24,24 @@
         "guest": {
             "args": {
                 "data": {
-<<<<<<< HEAD
-                    "validate_data": [{"name": "homo_breast_guest", "namespace": "homo_breast_guest"}]
-=======
                     "eval_data": [
                         {
                             "name": "breast_homo_guest",
                             "namespace": "experiment"
                         }
                     ]
->>>>>>> 7e5274ed
                 }
             }
         },
         "host": {
             "args": {
                 "data": {
-<<<<<<< HEAD
-                    "validate_data": [{"name": "homo_breast_host", "namespace": "homo_breast_host"}]
-=======
                     "eval_data": [
                         {
                             "name": "breast_homo_host",
                             "namespace": "experiment"
                         }
                     ]
->>>>>>> 7e5274ed
                 }
             }
         }
