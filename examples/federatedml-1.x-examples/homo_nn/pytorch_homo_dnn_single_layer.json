--- conflicted
+++ resolved
@@ -105,23 +105,5 @@
             ],
             "max_iter": 2
         }
-<<<<<<< HEAD
-      ],
-      "batch_size": -1,
-      "optimizer": {
-        "optimizer": "Adam",
-        "lr": 0.05
-      },
-      "early_stop": {
-        "early_stop": "diff",
-        "eps": 1e-4
-      },
-      "loss": "BCELoss",
-      "metrics": [
-        "accuracy"
-      ],
-      "max_iter": 2
-=======
->>>>>>> 7e5274ed
     }
 }