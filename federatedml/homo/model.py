# #
# #  Copyright 2019 The FATE Authors. All Rights Reserved.
# #
# #  Licensed under the Apache License, Version 2.0 (the "License");
# #  you may not use this file except in compliance with the License.
# #  You may obtain a copy of the License at
# #
# #      http://www.apache.org/licenses/LICENSE-2.0
# #
# #  Unless required by applicable law or agreed to in writing, software
# #  distributed under the License is distributed on an "AS IS" BASIS,
# #  WITHOUT WARRANTIES OR CONDITIONS OF ANY KIND, either express or implied.
# #  See the License for the specific language governing permissions and
# #  limitations under the License.
# #
#
<<<<<<< HEAD
#  Copyright 2019 The FATE Authors. All Rights Reserved.
#
#  Licensed under the Apache License, Version 2.0 (the "License");
#  you may not use this file except in compliance with the License.
#  You may obtain a copy of the License at
#
#      http://www.apache.org/licenses/LICENSE-2.0
#
#  Unless required by applicable law or agreed to in writing, software
#  distributed under the License is distributed on an "AS IS" BASIS,
#  WITHOUT WARRANTIES OR CONDITIONS OF ANY KIND, either express or implied.
#  See the License for the specific language governing permissions and
#  limitations under the License.
#

import functools
import re

import numpy as np
import tensorflow as tf

from arch.api.proto.tf_model_param_pb2 import TFModelParam, Tensor
from arch.api.utils import log_utils
from federatedml.homo import TransferableWeights
from federatedml.model_selection.mini_batch import MiniBatch

LOGGER = log_utils.getLogger()


class Model(object):

    def get_model_weights(self) -> TransferableWeights:
        """
        get model weights(maybe for transfer)
        :return: model weights
        """
        pass

    def get_gradient_weights(self, batch) -> TransferableWeights:
        """
        get gradient weights
        :return: gradients
        """
        pass

    def assign_model_weights(self, weights: TransferableWeights):
        """
        assign model weights
        :param weights:
        :return:
        """
        pass

    def apply_gradient_weights(self, weights: TransferableWeights):
        """
        apply gradient weights to optimizer
        :param weights:
        :return:
        """
        pass

    def evaluate(self, data_instances):
        pass

    def save_model(self):
        pass

    def load_model(self):
        pass

    def train_local_batch(self, batch):
        """
        training local models for one batch
        :param batch: local training data
        """
        pass

    def get_batch_accuracy(self, batch):
        pass

    def train_local(self, data_instances):
        pass

    def check_additional_params(self, params):
        pass

    def set_additional_params(self, **params):
        self.check_additional_params(params)
        for k, v in params.items():
            self.__setattr__(k, v)


class TFModel(Model):
    def __init__(self, optimizer, loss, accuracy, train_inputs, predict_inputs,
                 predict_outputs, train_feed_dict_fn, eval_feed_dict_fn):

        self._optimizer = optimizer
        self._loss = loss
        self._accuracy = accuracy
        self._train_feed_dict_fn = train_feed_dict_fn
        self._eval_feed_dict_fn = eval_feed_dict_fn

        self._train_inputs = train_inputs
        self._predict_inputs = predict_inputs
        self._predict_outputs = predict_outputs

        # insert placeholder to fetch gradients or apply gradients as we need.
        gradient = self._optimizer.compute_gradients(self._loss)
        variables_with_grad = [v for g, v in gradient if g is not None]  # todo: remove this
        self._gradient = self._optimizer.compute_gradients(self._loss, variables_with_grad)
        self._grads_holder = [(tf.placeholder(tf.float32, shape=g.get_shape()), v) for (g, v) in self._gradient]
        self._apply_grad_op = self._optimizer.apply_gradients(self._grads_holder)
        self._train_op = self._optimizer.minimize(self._loss)

        self._gradient_variables = [v for v in variables_with_grad]  # variables with gradient
        self._model_variable = tf.get_collection(tf.GraphKeys.GLOBAL_VARIABLES)  # variables in model

        self.sess = tf.Session()
        self.sess.run(tf.global_variables_initializer())
        self.num_batch = None
        self.batch_size = None

        self.saver = tf.train.Saver()

    def get_model_weights(self):
        model_dict = {v.name: v for v in self._model_variable}
        return TransferableWeights(self.sess.run(model_dict))

    def get_gradient_weights(self, batch) -> TransferableWeights:
        grads = self.sess.run(self._gradient, feed_dict=self._train_feed_dict_fn(batch))
        return TransferableWeights({v.name: g[0] for g, v in zip(grads, self._gradient_variables)})

    def assign_model_weights(self, weights):
        trainable = tf.get_collection(tf.GraphKeys.GLOBAL_VARIABLES)
        self.sess.run([tf.assign(v, weights[v.name]) for v in trainable])

    def apply_gradient_weights(self, weights: TransferableWeights):
        grads = [weights[v.name] for v in self._gradient_variables]
        feed_dict = {k[0]: v for k, v in zip(self._grads_holder, grads)}
        self.sess.run(self._apply_grad_op, feed_dict=feed_dict)

    def save_model(self):
        print("saving")
        input_ops = self._predict_inputs
        output_ops = self._predict_outputs
        frozen_graph_def = tf.graph_util.convert_variables_to_constants(
            self.sess,
            self.sess.graph_def,
            [v.name.split(":")[0] for v in output_ops.values()]
        )
        pb = TFModelParam()
        pb.model_buf = frozen_graph_def.SerializeToString()
        for k, v in input_ops.items():
            self._tensor_info_to_pb(pb.input.add(), k, v)

        for k, v in output_ops.items():
            self._tensor_info_to_pb(pb.predict.add(), k, v)

        # todo: saving to eggroll
        with open("model.pb", "wb") as f:
            f.write(pb.SerializeToString())

    @staticmethod
    def _tensor_info_to_pb(t: Tensor, name, v: tf.Tensor):
        t.name = name
        t.op_name = v.name.split(":")[0]
        t.d_type = re.findall(r"<dtype: '(\w+?)(?:_ref)?'>", str(v.dtype))[0]
        if str(v.shape) == "<unknown>":
            t.shape = "0:"
        else:
            num_dim = len(v.shape)
            dims = ','.join([str(d.value) for d in v.shape])
            t.shape = f"{num_dim}:{dims}"

    def load_model(self):
        pass

    def get_batch_accuracy(self, batch):
        return self._accuracy.eval(session=self.sess, feed_dict=self._eval_feed_dict_fn(batch))

    def train_local_batch(self, batch):
        return self.sess.run(self._train_op, feed_dict=self._train_feed_dict_fn(batch))

    def train_local(self, data_instances):
        for batch_iter in range(self.num_batch):
            batch = data_instances.train.next_batch(self.batch_size)
            self.train_local_batch(batch)
            if batch_iter % 100 == 0:
                accuracy = self.get_batch_accuracy(batch)
                print(f"accuracy={accuracy}")

    def evaluate(self, data_instances):
        pass


=======
# import functools
# import re
#
# import numpy as np
# import tensorflow as tf
#
# from arch.api.proto.tf_model_param_pb2 import TFModelParam, Tensor
# from arch.api.utils import log_utils
# from federatedml.homo.weights import TransferableParameters
# from federatedml.model_selection.mini_batch import MiniBatch
#
# LOGGER = log_utils.getLogger()
#
#
# class Model(object):
#
#     def get_model_weights(self) -> TransferableParameters:
#         """
#         get model weights(maybe for transfer)
#         :return: model weights
#         """
#         pass
#
#     def get_gradient_weights(self, batch) -> TransferableParameters:
#         """
#         get gradient weights
#         :return: gradients
#         """
#         pass
#
#     def assign_model_weights(self, weights: TransferableParameters):
#         """
#         assign model weights
#         :param weights:
#         :return:
#         """
#         pass
#
#     def apply_gradient_weights(self, weights: TransferableParameters):
#         """
#         apply gradient weights to optimizer
#         :param weights:
#         :return:
#         """
#         pass
#
#     def evaluate(self, data_instances):
#         pass
#
#     def save_model(self):
#         pass
#
#     def load_model(self):
#         pass
#
#     def train_local_batch(self, batch):
#         """
#         training local models for one batch
#         :param batch: local training data
#         """
#         pass
#
#     def get_batch_accuracy(self, batch):
#         pass
#
#     def train_local(self, data_instances):
#         pass
#
#     def check_additional_params(self, params):
#         pass
#
#     def set_additional_params(self, **params):
#         self.check_additional_params(params)
#         for k, v in params.items():
#             self.__setattr__(k, v)
#
#
# class TFModel(Model):
#     def __init__(self, optimizer, loss, accuracy, train_inputs, predict_inputs,
#                  predict_outputs, train_feed_dict_fn, eval_feed_dict_fn):
#
#         self._optimizer = optimizer
#         self._loss = loss
#         self._accuracy = accuracy
#         self._train_feed_dict_fn = train_feed_dict_fn
#         self._eval_feed_dict_fn = eval_feed_dict_fn
#
#         self._train_inputs = train_inputs
#         self._predict_inputs = predict_inputs
#         self._predict_outputs = predict_outputs
#
#         # insert placeholder to fetch gradients or apply gradients as we need.
#         gradient = self._optimizer.compute_gradients(self._loss)
#         variables_with_grad = [v for g, v in gradient if g is not None]  # todo: remove this
#         self._gradient = self._optimizer.compute_gradients(self._loss, variables_with_grad)
#         self._grads_holder = [(tf.placeholder(tf.float32, shape=g.get_shape()), v) for (g, v) in self._gradient]
#         self._apply_grad_op = self._optimizer.apply_gradients(self._grads_holder)
#         self._train_op = self._optimizer.minimize(self._loss)
#
#         self._gradient_variables = [v for v in variables_with_grad]  # variables with gradient
#         self._model_variable = tf.get_collection(tf.GraphKeys.GLOBAL_VARIABLES)  # variables in model
#
#         self.sess = tf.Session()
#         self.sess.run(tf.global_variables_initializer())
#         self.num_batch = None
#         self.batch_size = None
#
#         self.saver = tf.train.Saver()
#
#     def get_model_weights(self):
#         model_dict = {v.name: v for v in self._model_variable}
#         return TransferableWeights(self.sess.run(model_dict))
#
#     def get_gradient_weights(self, batch) -> TransferableWeights:
#         grads = self.sess.run(self._gradient, feed_dict=self._train_feed_dict_fn(batch))
#         return TransferableWeights({v.name: g[0] for g, v in zip(grads, self._gradient_variables)})
#
#     def assign_model_weights(self, weights):
#         trainable = tf.get_collection(tf.GraphKeys.GLOBAL_VARIABLES)
#         self.sess.run([tf.assign(v, weights[v.name]) for v in trainable])
#
#     def apply_gradient_weights(self, weights: TransferableWeights):
#         grads = [weights[v.name] for v in self._gradient_variables]
#         feed_dict = {k[0]: v for k, v in zip(self._grads_holder, grads)}
#         self.sess.run(self._apply_grad_op, feed_dict=feed_dict)
#
#     def save_model(self):
#         print("saving")
#         input_ops = self._predict_inputs
#         output_ops = self._predict_outputs
#         frozen_graph_def = tf.graph_util.convert_variables_to_constants(
#             self.sess,
#             self.sess.graph_def,
#             [v.name.split(":")[0] for v in output_ops.values()]
#         )
#         pb = TFModelParam()
#         pb.model_buf = frozen_graph_def.SerializeToString()
#         for k, v in input_ops.items():
#             self._tensor_info_to_pb(pb.input.add(), k, v)
#
#         for k, v in output_ops.items():
#             self._tensor_info_to_pb(pb.predict.add(), k, v)
#
#         # todo: saving to eggroll
#         with open("model.pb", "wb") as f:
#             f.write(pb.SerializeToString())
#
#     @staticmethod
#     def _tensor_info_to_pb(t: Tensor, name, v: tf.Tensor):
#         t.name = name
#         t.op_name = v.name.split(":")[0]
#         t.d_type = re.findall(r"<dtype: '(\w+?)(?:_ref)?'>", str(v.dtype))[0]
#         if str(v.shape) == "<unknown>":
#             t.shape = "0:"
#         else:
#             num_dim = len(v.shape)
#             dims = ','.join([str(d.value) for d in v.shape])
#             t.shape = f"{num_dim}:{dims}"
#
#     def load_model(self):
#         pass
#
#     def get_batch_accuracy(self, batch):
#         return self._accuracy.eval(session=self.sess, feed_dict=self._eval_feed_dict_fn(batch))
#
#     def train_local_batch(self, batch):
#         return self.sess.run(self._train_op, feed_dict=self._train_feed_dict_fn(batch))
#
#     def train_local(self, data_instances):
#         for batch_iter in range(self.num_batch):
#             batch = data_instances.train.next_batch(self.batch_size)
#             self.train_local_batch(batch)
#             if batch_iter % 100 == 0:
#                 accuracy = self.get_batch_accuracy(batch)
#                 print(f"accuracy={accuracy}")
#
#     def evaluate(self, data_instances):
#         pass
#
#
>>>>>>> dfaa173f
# class LRModel(Model):
#     def __init__(self, model_shape, initializer, init_param_obj, fit_intercept, gradient_operator,
#                  encrypt_operator, aggregator, updater, optimizer):
#         self.gradient_operator = gradient_operator
#         self.encrypt_operator = encrypt_operator
#         self.fit_intercept = fit_intercept
#         self.aggregator = aggregator
#         self.updater = updater
#         self.optimizer = optimizer
#         self.loss_history = []
#         self.batch_size = 1000
#         w = initializer.init_model(model_shape, init_params=init_param_obj)
#         w = self.encrypt_operator.encrypt_list(w)
#         if fit_intercept:
#             self._coef = w[:-1]
#             self._intercept = w[-1]
#         else:
#             self._coef = w
#             self._intercept = 0
#
#     def get_gradient_weights(self, batch) -> TransferableWeights:
#         raise NotImplementedError("not implemented")
#
#     def get_model_weights(self) -> TransferableWeights:
#         return TransferableWeights(dict(coef=self._coef, intercept=self._intercept))
#
#     def apply_gradient_weights(self, weights: TransferableWeights):
#         raise NotImplementedError("not implemented")
#
#     def assign_model_weights(self, weights: TransferableWeights):
#         self._coef = weights["coef"]
#         self._intercept = weights["intercept"]
#
#     def _update_model(self, gradient):
#         if self.fit_intercept:
#             if self.updater is not None:
#                 self._coef = self.updater.update_coef(self._coef, gradient[:-1])
#             else:
#                 self._coef = self._coef - gradient[:-1]
#             self._intercept -= gradient[-1]
#
#         else:
#             if self.updater is not None:
#                 self._coef = self.updater.update_coef(self._coef, gradient)
#             else:
#                 self._coef = self._coef - gradient
#
#     def _merge_model(self):
#         w = self._coef.copy()
#         if self.fit_intercept:
#             w = np.append(w, self._intercept)
#         return w
#
#     def train_local(self, data_instances):
#         mini_batch_obj = MiniBatch(data_inst=data_instances, batch_size=self.batch_size)
#         batch_data_generator = mini_batch_obj.mini_batch_data_generator()
#         total_loss = 0
#         batch_num = 0
#
#         for batch_data in batch_data_generator:
#             n = batch_data.count()
#
#             f = functools.partial(self.gradient_operator.compute,
#                                   coef=self._coef,
#                                   intercept=self._intercept,
#                                   fit_intercept=self.fit_intercept)
#             grad_loss = batch_data.mapPartitions(f)
#
#             grad, loss = grad_loss.reduce(self.aggregator.aggregate_grad_loss)
#
#             grad /= n
#             loss /= n
#
#             if self.updater is not None:
#                 loss_norm = self.updater.loss_norm(self._coef)
#                 total_loss += (loss + loss_norm)
#             delta_grad = self.optimizer.apply_gradients(grad)
#
#             self._update_model(delta_grad)
#             batch_num += 1
#
#         total_loss /= batch_num
#         w = self._merge_model()
<<<<<<< HEAD
#         self.loss_history.append(total_loss)


class LRModel(Model):
    def __init__(self):
        self.coef_ = []
        self.intercept = 0
        self.n_iter = 0
        # ...


=======
#         self.loss_history.append(total_loss)
>>>>>>> dfaa173f
<|MERGE_RESOLUTION|>--- conflicted
+++ resolved
@@ -14,203 +14,6 @@
 # #  limitations under the License.
 # #
 #
-<<<<<<< HEAD
-#  Copyright 2019 The FATE Authors. All Rights Reserved.
-#
-#  Licensed under the Apache License, Version 2.0 (the "License");
-#  you may not use this file except in compliance with the License.
-#  You may obtain a copy of the License at
-#
-#      http://www.apache.org/licenses/LICENSE-2.0
-#
-#  Unless required by applicable law or agreed to in writing, software
-#  distributed under the License is distributed on an "AS IS" BASIS,
-#  WITHOUT WARRANTIES OR CONDITIONS OF ANY KIND, either express or implied.
-#  See the License for the specific language governing permissions and
-#  limitations under the License.
-#
-
-import functools
-import re
-
-import numpy as np
-import tensorflow as tf
-
-from arch.api.proto.tf_model_param_pb2 import TFModelParam, Tensor
-from arch.api.utils import log_utils
-from federatedml.homo import TransferableWeights
-from federatedml.model_selection.mini_batch import MiniBatch
-
-LOGGER = log_utils.getLogger()
-
-
-class Model(object):
-
-    def get_model_weights(self) -> TransferableWeights:
-        """
-        get model weights(maybe for transfer)
-        :return: model weights
-        """
-        pass
-
-    def get_gradient_weights(self, batch) -> TransferableWeights:
-        """
-        get gradient weights
-        :return: gradients
-        """
-        pass
-
-    def assign_model_weights(self, weights: TransferableWeights):
-        """
-        assign model weights
-        :param weights:
-        :return:
-        """
-        pass
-
-    def apply_gradient_weights(self, weights: TransferableWeights):
-        """
-        apply gradient weights to optimizer
-        :param weights:
-        :return:
-        """
-        pass
-
-    def evaluate(self, data_instances):
-        pass
-
-    def save_model(self):
-        pass
-
-    def load_model(self):
-        pass
-
-    def train_local_batch(self, batch):
-        """
-        training local models for one batch
-        :param batch: local training data
-        """
-        pass
-
-    def get_batch_accuracy(self, batch):
-        pass
-
-    def train_local(self, data_instances):
-        pass
-
-    def check_additional_params(self, params):
-        pass
-
-    def set_additional_params(self, **params):
-        self.check_additional_params(params)
-        for k, v in params.items():
-            self.__setattr__(k, v)
-
-
-class TFModel(Model):
-    def __init__(self, optimizer, loss, accuracy, train_inputs, predict_inputs,
-                 predict_outputs, train_feed_dict_fn, eval_feed_dict_fn):
-
-        self._optimizer = optimizer
-        self._loss = loss
-        self._accuracy = accuracy
-        self._train_feed_dict_fn = train_feed_dict_fn
-        self._eval_feed_dict_fn = eval_feed_dict_fn
-
-        self._train_inputs = train_inputs
-        self._predict_inputs = predict_inputs
-        self._predict_outputs = predict_outputs
-
-        # insert placeholder to fetch gradients or apply gradients as we need.
-        gradient = self._optimizer.compute_gradients(self._loss)
-        variables_with_grad = [v for g, v in gradient if g is not None]  # todo: remove this
-        self._gradient = self._optimizer.compute_gradients(self._loss, variables_with_grad)
-        self._grads_holder = [(tf.placeholder(tf.float32, shape=g.get_shape()), v) for (g, v) in self._gradient]
-        self._apply_grad_op = self._optimizer.apply_gradients(self._grads_holder)
-        self._train_op = self._optimizer.minimize(self._loss)
-
-        self._gradient_variables = [v for v in variables_with_grad]  # variables with gradient
-        self._model_variable = tf.get_collection(tf.GraphKeys.GLOBAL_VARIABLES)  # variables in model
-
-        self.sess = tf.Session()
-        self.sess.run(tf.global_variables_initializer())
-        self.num_batch = None
-        self.batch_size = None
-
-        self.saver = tf.train.Saver()
-
-    def get_model_weights(self):
-        model_dict = {v.name: v for v in self._model_variable}
-        return TransferableWeights(self.sess.run(model_dict))
-
-    def get_gradient_weights(self, batch) -> TransferableWeights:
-        grads = self.sess.run(self._gradient, feed_dict=self._train_feed_dict_fn(batch))
-        return TransferableWeights({v.name: g[0] for g, v in zip(grads, self._gradient_variables)})
-
-    def assign_model_weights(self, weights):
-        trainable = tf.get_collection(tf.GraphKeys.GLOBAL_VARIABLES)
-        self.sess.run([tf.assign(v, weights[v.name]) for v in trainable])
-
-    def apply_gradient_weights(self, weights: TransferableWeights):
-        grads = [weights[v.name] for v in self._gradient_variables]
-        feed_dict = {k[0]: v for k, v in zip(self._grads_holder, grads)}
-        self.sess.run(self._apply_grad_op, feed_dict=feed_dict)
-
-    def save_model(self):
-        print("saving")
-        input_ops = self._predict_inputs
-        output_ops = self._predict_outputs
-        frozen_graph_def = tf.graph_util.convert_variables_to_constants(
-            self.sess,
-            self.sess.graph_def,
-            [v.name.split(":")[0] for v in output_ops.values()]
-        )
-        pb = TFModelParam()
-        pb.model_buf = frozen_graph_def.SerializeToString()
-        for k, v in input_ops.items():
-            self._tensor_info_to_pb(pb.input.add(), k, v)
-
-        for k, v in output_ops.items():
-            self._tensor_info_to_pb(pb.predict.add(), k, v)
-
-        # todo: saving to eggroll
-        with open("model.pb", "wb") as f:
-            f.write(pb.SerializeToString())
-
-    @staticmethod
-    def _tensor_info_to_pb(t: Tensor, name, v: tf.Tensor):
-        t.name = name
-        t.op_name = v.name.split(":")[0]
-        t.d_type = re.findall(r"<dtype: '(\w+?)(?:_ref)?'>", str(v.dtype))[0]
-        if str(v.shape) == "<unknown>":
-            t.shape = "0:"
-        else:
-            num_dim = len(v.shape)
-            dims = ','.join([str(d.value) for d in v.shape])
-            t.shape = f"{num_dim}:{dims}"
-
-    def load_model(self):
-        pass
-
-    def get_batch_accuracy(self, batch):
-        return self._accuracy.eval(session=self.sess, feed_dict=self._eval_feed_dict_fn(batch))
-
-    def train_local_batch(self, batch):
-        return self.sess.run(self._train_op, feed_dict=self._train_feed_dict_fn(batch))
-
-    def train_local(self, data_instances):
-        for batch_iter in range(self.num_batch):
-            batch = data_instances.train.next_batch(self.batch_size)
-            self.train_local_batch(batch)
-            if batch_iter % 100 == 0:
-                accuracy = self.get_batch_accuracy(batch)
-                print(f"accuracy={accuracy}")
-
-    def evaluate(self, data_instances):
-        pass
-
-
-=======
 # import functools
 # import re
 #
@@ -391,7 +194,6 @@
 #         pass
 #
 #
->>>>>>> dfaa173f
 # class LRModel(Model):
 #     def __init__(self, model_shape, initializer, init_param_obj, fit_intercept, gradient_operator,
 #                  encrypt_operator, aggregator, updater, optimizer):
@@ -475,18 +277,4 @@
 #
 #         total_loss /= batch_num
 #         w = self._merge_model()
-<<<<<<< HEAD
-#         self.loss_history.append(total_loss)
-
-
-class LRModel(Model):
-    def __init__(self):
-        self.coef_ = []
-        self.intercept = 0
-        self.n_iter = 0
-        # ...
-
-
-=======
-#         self.loss_history.append(total_loss)
->>>>>>> dfaa173f
+#         self.loss_history.append(total_loss)