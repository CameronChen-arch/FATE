--- conflicted
+++ resolved
@@ -1,4 +1,3 @@
-<<<<<<< HEAD
 #!/usr/bin/env python
 # -*- coding: utf-8 -*-
 
@@ -981,988 +980,3 @@
                             "DATAIO",
                             MetricMeta(name=keyword,
                                         metric_type=metric_type))
-
-=======
-#!/usr/bin/env python
-# -*- coding: utf-8 -*-
-
-#
-#  Copyright 2019 The FATE Authors. All Rights Reserved.
-#
-#  Licensed under the Apache License, Version 2.0 (the "License");
-#  you may not use this file except in compliance with the License.
-#  You may obtain a copy of the License at
-#
-#      http://www.apache.org/licenses/LICENSE-2.0
-#
-#  Unless required by applicable law or agreed to in writing, software
-#  distributed under the License is distributed on an "AS IS" BASIS,
-#  WITHOUT WARRANTIES OR CONDITIONS OF ANY KIND, either express or implied.
-#  See the License for the specific language governing permissions and
-#  limitations under the License.
-#
-################################################################################
-#
-#
-################################################################################
-
-import functools
-import numpy as np
-from arch.api.utils import log_utils
-from fate_flow.entity.metric import Metric
-from fate_flow.entity.metric import MetricMeta
-from federatedml.feature.instance import Instance
-from federatedml.feature.sparse_vector import SparseVector
-from federatedml.util import consts
-from federatedml.util import abnormal_detection
-from federatedml.statistic import data_overview
-from federatedml.model_base import ModelBase
-from federatedml.protobuf.generated.data_io_meta_pb2 import DataIOMeta
-from federatedml.protobuf.generated.data_io_param_pb2 import DataIOParam
-from federatedml.protobuf.generated.data_io_meta_pb2 import ImputerMeta
-from federatedml.protobuf.generated.data_io_param_pb2 import ImputerParam
-from federatedml.protobuf.generated.data_io_meta_pb2 import OutlierMeta
-from federatedml.protobuf.generated.data_io_param_pb2 import OutlierParam
-from arch.api import storage
-
-LOGGER = log_utils.getLogger()
-
-
-# =============================================================================
-# DenseFeatureReader
-# =============================================================================
-class DenseFeatureReader(object):
-    def __init__(self, data_io_param):
-        self.delimitor = data_io_param.delimitor
-        self.data_type = data_io_param.data_type
-        self.missing_fill = data_io_param.missing_fill
-        self.default_value = data_io_param.default_value
-        self.missing_fill_method = data_io_param.missing_fill_method
-        self.missing_impute = data_io_param.missing_impute
-        self.outlier_replace = data_io_param.outlier_replace
-        self.outlier_replace_method = data_io_param.outlier_replace_method
-        self.outlier_impute = data_io_param.outlier_impute
-        self.outlier_replace_value = data_io_param.outlier_replace_value
-        self.with_label = data_io_param.with_label
-        self.label_idx = data_io_param.label_idx
-        self.label_type = data_io_param.label_type
-        self.output_format = data_io_param.output_format
-        self.missing_impute_rate = None
-        self.outlier_replace_rate = None
-        self.header = None
-        self.sid_name = None
-        self.label_name = None
-        self.tracker = None
-
-    def set_tracker(self, tracker):
-        self.tracker = tracker
-
-    def generate_header(self, input_data, input_data_feature):
-        header = storage.get_data_table_meta_by_instance("header", input_data)
-        sid_name = storage.get_data_table_meta_by_instance("sid", input_data)
-        LOGGER.debug("header is {}".format(header))
-        LOGGER.debug("sid_name is {}".format(sid_name))
-
-        if not header:
-            feature_shape = data_overview.get_data_shape(input_data_feature)
-            self.header = ["fid" + str(i) for i in range(feature_shape)]
-            self.sid_name = "sid"
-            
-            if self.with_label:
-                self.label_name = "label"
-        else:
-            if not sid_name:
-                self.sid_name = "sid"
-            else:
-                self.sid_name = sid_name
-
-            if self.with_label:
-                self.header = header.split(self.delimitor, -1)[: self.label_idx] + \
-                              header.split(self.delimitor, -1)[self.label_idx + 1:]
-                self.label_name = header.split(self.delimitor, -1)[self.label_idx]
-            else:
-                self.header = header.split(self.delimitor, -1)
-
-        schema = make_schema(self.header, self.sid_name, self.label_name)
-        set_schema(input_data_feature, schema)
-        
-        return schema
-
-    def read_data(self, input_data, mode="fit"):
-        LOGGER.info("start to read dense data and change data to instance")
-
-        abnormal_detection.empty_table_detection(input_data)
-
-        input_data_features = None
-        input_data_labels = None
-
-        if self.with_label:
-            if type(self.label_idx).__name__ != "int":
-                raise ValueError("label index should be integer")
-
-            data_shape = data_overview.get_data_shape(input_data)
-            if not data_shape or self.label_idx >= data_shape:
-                raise ValueError("input data's value is empty, it does not contain a label")
-
-            input_data_features = input_data.mapValues(
-                lambda value: [] if data_shape == 1 else value.split(self.delimitor, -1)[:self.label_idx] + value.split(
-                    self.delimitor, -1)[
-                                                                                                            self.label_idx + 1:])
-            input_data_labels = input_data.mapValues(lambda value: value.split(self.delimitor, -1)[self.label_idx])
-
-        else:
-            input_data_features = input_data.mapValues(
-                lambda value: [] if not value else value.split(self.delimitor, -1))
-
-        if mode == "fit":
-            data_instance = self.fit(input_data, input_data_features, input_data_labels)
-        else:
-            data_instance = self.transform(input_data_features, input_data_labels)
-
-        return data_instance
-
-    def fit(self, input_data, input_data_features, input_data_labels):
-        schema = self.generate_header(input_data, input_data_features)
-        input_data_features = self.fill_missing_value(input_data_features, "fit")
-        input_data_features = self.replace_outlier_value(input_data_features, "fit")
-
-        data_instance = self.gen_data_instance(input_data_features, input_data_labels)
-
-        set_schema(data_instance, schema)
-        
-        return data_instance
-
-    def transform(self, input_data_features, input_data_labels):
-        schema = make_schema(self.header, self.sid_name, self.label_name)
-
-        set_schema(input_data_features, schema)
-        input_data_features = self.fill_missing_value(input_data_features, "transform")
-        input_data_features = self.replace_outlier_value(input_data_features, "transform")
-
-        data_instance = self.gen_data_instance(input_data_features, input_data_labels)
-        set_schema(data_instance, schema)
-        
-        return data_instance
-
-    def fill_missing_value(self, input_data_features, mode="fit"):
-        if self.missing_fill:
-            from federatedml.feature.imputer import Imputer
-            imputer_processor = Imputer(self.missing_impute)
-            if mode == "fit":
-                input_data_features, self.default_value = imputer_processor.fit(input_data_features,
-                                                                                replace_method=self.missing_fill_method,
-                                                                                replace_value=self.default_value)
-                if self.missing_impute is None:
-                    self.missing_impute = imputer_processor.get_missing_value_list()
-            else:
-                input_data_features = imputer_processor.transform(input_data_features,
-                                                                  transform_value=self.default_value)
-
-            if self.missing_impute is None:
-                self.missing_impute = imputer_processor.get_missing_value_list()
-
-            self.missing_impute_rate = imputer_processor.get_impute_rate(mode)
-
-        return input_data_features
-
-    def replace_outlier_value(self, input_data_features, mode="fit"):
-        if self.outlier_replace:
-            from federatedml.feature.imputer import Imputer
-            imputer_processor = Imputer(self.outlier_impute)
-            if mode == "fit":
-                input_data_features, self.outlier_replace_value = \
-                    imputer_processor.fit(input_data_features,
-                                          replace_method=self.outlier_replace_method,
-                                          replace_value=self.outlier_replace_value)
-
-                if self.outlier_impute is None:
-                    self.outlier_impute = imputer_processor.get_missing_value_list()
-            else:
-                input_data_features = imputer_processor.transform(input_data_features,
-                                                                  transform_value=self.outlier_replace_value)
-
-            self.outlier_replace_rate = imputer_processor.get_impute_rate(mode)
-
-        return input_data_features
-
-    def gen_data_instance(self, input_data_features, input_data_labels):
-        if self.with_label:
-            data_instance = input_data_features.join(input_data_labels,
-                                                     lambda features, label:
-                                                     self.to_instance(features, label))
-        else:
-            data_instance = input_data_features.mapValues(lambda features: self.to_instance(features))
-
-        return data_instance
-
-    def to_instance(self, features, label=None):
-        if self.with_label:
-            if self.label_type == 'int':
-                label = int(label)
-            elif self.label_type in ["float", "float64"]:
-                label = float(label)
-
-            features = DenseFeatureReader.gen_output_format(features, self.data_type, self.output_format,
-                                                            missing_impute=self.missing_impute)
-
-        else:
-            features = DenseFeatureReader.gen_output_format(features, self.data_type, self.output_format,
-                                                            missing_impute=self.missing_impute)
-
-        return Instance(inst_id=None,
-                        features=features,
-                        label=label)
-
-    @staticmethod
-    def gen_output_format(features, data_type='float', output_format='dense', missing_impute=None):
-
-        if output_format not in ["dense", "sparse"]:
-            raise ValueError("output format {} is not define".format(output_format))
-
-        if output_format == "dense":
-            if data_type in ["int", "int64", "long", "float", "float64", "double"]:
-                for i in range(len(features)):
-                    if (missing_impute is not None and features[i] in missing_impute) or \
-                            (missing_impute is None and features[i] in ['', 'NULL', 'null', "NA"]):
-                        features[i] = np.nan
-
-            return np.asarray(features, dtype=data_type)
-
-        indices = []
-        data = []
-        column_shape = len(features)
-        non_zero = 0
-
-        for i in range(column_shape):
-            if (missing_impute is not None and features[i] in missing_impute) or \
-                    (missing_impute is None and features[i] in ['', 'NULL', 'null', "NA"]):
-                indices.append(i)
-                data.append(np.nan)
-                non_zero += 1
-
-            if data_type in ['float', 'float64', "double"]:
-                if np.fabs(float(features[i])) < consts.FLOAT_ZERO:
-                    continue
-
-                indices.append(i)
-                data.append(float(features[i]))
-                non_zero += 1
-
-            elif data_type in ['int', "int64", "long"]:
-                if int(features[i]) == 0:
-                    continue
-                indices.append(i)
-                data.append(int(features[i]))
-
-            else:
-                indices.append(i)
-                data.append(features[i])
-
-        return SparseVector(indices, data, column_shape)
-
-    def save_model(self):
-
-        dataio_meta, dataio_param = save_data_io_model(input_format="dense",
-                                                       delimitor=self.delimitor,
-                                                       data_type=self.data_type,
-                                                       with_label=self.with_label,
-                                                       label_idx=self.label_idx,
-                                                       label_type=self.label_type,
-                                                       output_format=self.output_format,
-                                                       header=self.header,
-                                                       sid_name=self.sid_name,
-                                                       label_name=self.label_name,
-                                                       model_name="DenseFeatureReader")
-
-
-        missing_imputer_meta, missing_imputer_param = save_missing_imputer_model(self.missing_fill,
-                                                                                 self.missing_fill_method,
-                                                                                 self.missing_impute,
-                                                                                 self.default_value,
-                                                                                 self.missing_impute_rate,
-                                                                                 self.header,
-                                                                                 "Imputer")
-
-        dataio_meta.imputer_meta.CopyFrom(missing_imputer_meta)
-        dataio_param.imputer_param.CopyFrom(missing_imputer_param)
-
-        outlier_meta, outlier_param = save_outlier_model(self.outlier_replace,
-                                                         self.outlier_replace_method,
-                                                         self.outlier_impute,
-                                                         self.outlier_replace_value,
-                                                         self.outlier_replace_rate,
-                                                         self.header,
-                                                         "Outlier")
-
-        dataio_meta.outlier_meta.CopyFrom(outlier_meta)
-        dataio_param.outlier_param.CopyFrom(outlier_param)
-
-        return {"DataIOMeta": dataio_meta,
-                "DataIOParam": dataio_param
-                }
-
-    def load_model(self, model_meta, model_param):
-        self.delimitor, self.data_type, _1, _2, self.with_label, \
-        self.label_idx, self.label_type, self.output_format, self.header, self.sid_name, self.label_name = load_data_io_model("DenseFeatureReader",
-                                                                                              model_meta,
-                                                                                              model_param)
-
-        self.missing_fill, self.missing_fill_method, \
-        self.missing_impute, self.default_value = load_missing_imputer_model(self.header,
-                                                                             "Imputer",
-                                                                             model_meta.imputer_meta,
-                                                                             model_param.imputer_param)
-
-        self.outlier_replace, self.outlier_replace_method, \
-        self.outlier_impute, self.outlier_replace_value = load_outlier_model(self.header,
-                                                                             "Outlier",
-                                                                             model_meta.outlier_meta,
-                                                                             model_param.outlier_param)
-
-
-# =============================================================================
-# SparseFeatureReader: mainly for libsvm input format
-# =============================================================================
-class SparseFeatureReader(object):
-    def __init__(self, data_io_param):
-        self.delimitor = data_io_param.delimitor
-        self.data_type = data_io_param.data_type
-        self.label_type = data_io_param.label_type
-        self.output_format = data_io_param.output_format
-        self.header = None
-        self.sid_name = "sid"
-        self.label_name = "label"
-
-    def get_max_feature_index(self, line, delimitor=' '):
-        if line.strip() == '':
-            raise ValueError("find an empty line, please check!!!")
-
-        cols = line.split(delimitor, -1)
-        if len(cols) <= 1:
-            return -1
-
-        return max([int(fid_value.split(":", -1)[0]) for fid_value in cols[1:]])
-
-    def generate_header(self, max_feature):
-        self.header = [str(i) for i in range(max_feature + 1)]
-
-    def read_data(self, input_data, mode="fit"):
-        LOGGER.info("start to read sparse data and change data to instance")
-
-        abnormal_detection.empty_table_detection(input_data)
-
-        if not data_overview.get_data_shape(input_data):
-            raise ValueError("input data's value is empty, it does not contain a label")
-
-        if mode == "fit":
-            data_instance = self.fit(input_data)
-        else:
-            data_instance = self.transform(input_data)
-
-        schema = make_schema(self.header, self.sid_name, self.label_name)
-        set_schema(data_instance, schema)
-        return data_instance
-
-    def fit(self, input_data):
-        get_max_fid = functools.partial(self.get_max_feature_index, delimitor=self.delimitor)
-        max_feature = input_data.mapValues(get_max_fid).reduce(lambda max_fid1, max_fid2: max(max_fid1, max_fid2))
-
-        if max_feature == -1:
-            raise ValueError("no feature value in input data, please check!")
-
-        self.generate_header(max_feature)
-
-        data_instance = self.gen_data_instance(input_data, max_feature)
-        return data_instance
-
-    def transform(self, input_data):
-        max_feature = len(self.header)
-
-        data_instance = self.gen_data_instance(input_data, max_feature)
-        return data_instance
-
-    def gen_data_instance(self, input_data, max_feature):
-        params = [self.delimitor, self.data_type,
-                  self.label_type,
-                  self.output_format, max_feature]
-
-        to_instance_with_param = functools.partial(self.to_instance, params)
-        data_instance = input_data.mapValues(to_instance_with_param)
-
-        return data_instance
-
-    @staticmethod
-    def to_instance(param_list, value):
-        delimitor = param_list[0]
-        data_type = param_list[1]
-        label_type = param_list[2]
-        output_format = param_list[3]
-        max_fid = param_list[4]
-
-        if output_format not in ["dense", "sparse"]:
-            raise ValueError("output format {} is not define".format(output_format))
-
-        cols = value.split(delimitor, -1)
-
-        label = cols[0]
-        if label_type == 'int':
-            label = int(label)
-        elif label_type in ["float", "float64"]:
-            label = float(label)
-
-        fid_value = []
-        for i in range(1, len(cols)):
-            fid, val = cols[i].split(":", -1)
-
-            fid = int(fid)
-            if data_type in ["float", "float64"]:
-                val = float(val)
-            elif data_type in ["int", "int64"]:
-                val = int(val)
-
-            fid_value.append((fid, val))
-
-        if output_format == "dense":
-            features = [0 for i in range(max_fid + 1)]
-            for fid, val in fid_value:
-                features[fid] = val
-
-            features = np.asarray(features, dtype=data_type)
-
-        else:
-            indices = []
-            data = []
-            for fid, val in fid_value:
-                indices.append(fid)
-                data.append(val)
-
-            features = SparseVector(indices, data, max_fid + 1)
-
-        return Instance(inst_id=None,
-                        features=features,
-                        label=label)
-
-    def save_model(self):
-
-        dataio_meta, dataio_param = save_data_io_model(input_format="sparse",
-                                                       delimitor=self.delimitor,
-                                                       data_type=self.data_type,
-                                                       label_type=self.label_type,
-                                                       output_format=self.output_format,
-                                                       header=self.header,
-                                                       sid_name=self.sid_name,
-                                                       label_name=self.label_name,
-                                                       model_name="SparseFeatureReader")
-
-        missing_imputer_meta, missing_imputer_param = save_missing_imputer_model(missing_fill=False,
-                                                                                 model_name="Imputer")
-        dataio_meta.imputer_meta.CopyFrom(missing_imputer_meta)
-        dataio_param.imputer_param.CopyFrom(missing_imputer_param)
-
-        outlier_meta, outlier_param = save_outlier_model(outlier_replace=False,
-                                                         model_name="Outlier")
-
-        dataio_meta.outlier_meta.CopyFrom(outlier_meta)
-        dataio_param.outlier_param.CopyFrom(outlier_param)
-
-        return {"DataIOMeta": dataio_meta,
-                "DataIOParam": dataio_param
-                }
-
-    def load_model(self, model_meta, model_param):
-        self.delimitor, self.data_type, _1, _2, _3, _4, \
-        self.label_type, self.output_format, self.header, self.sid_name, self.label_name = load_data_io_model("SparseFeatureReader",
-                                                                              model_meta,
-                                                                              model_param)
-
-
-# =============================================================================
-# SparseTagReader: mainly for tag data
-# =============================================================================
-class SparseTagReader(object):
-    def __init__(self, data_io_param):
-        self.delimitor = data_io_param.delimitor
-        self.data_type = data_io_param.data_type
-        self.tag_with_value = data_io_param.tag_with_value
-        self.tag_value_delimitor = data_io_param.tag_value_delimitor
-        self.with_label = data_io_param.with_label
-        self.label_type = data_io_param.label_type
-        self.output_format = data_io_param.output_format
-        self.header = None
-        self.sid_name = "sid"
-        self.label_name = None
-
-    @staticmethod
-    def agg_tag(kvs, delimitor=' ', with_label=True, tag_with_value=False, tag_value_delimitor=":"):
-        tags_set = set()
-        for key, value in kvs:
-            if with_label:
-                cols = value.split(delimitor, -1)[1:]
-            else:
-                cols = value.split(delimitor, -1)[0:]
-
-            if tag_with_value is False:
-                tags = cols
-            else:
-                tags = [fea_value.split(tag_value_delimitor, -1)[0] for fea_value in cols]
-
-            tags_set |= set(tags)
-
-        return tags_set
-
-    def generate_header(self, tags):
-        self.header = tags
-
-    def read_data(self, input_data, mode="fit"):
-        LOGGER.info("start to read sparse data and change data to instance")
-
-        abnormal_detection.empty_table_detection(input_data)
-
-        if mode == "fit":
-            data_instance = self.fit(input_data)
-            if self.with_label:
-                self.label_name = "label"
-        else:
-            data_instance = self.transform(input_data)
-
-        schema = make_schema(self.header, self.sid_name, self.label_name)
-        set_schema(data_instance, schema)
-        return data_instance
-
-    def fit(self, input_data):
-        tag_aggregator = functools.partial(SparseTagReader.agg_tag,
-                                           delimitor=self.delimitor,
-                                           with_label=self.with_label,
-                                           tag_with_value=self.tag_with_value,
-                                           tag_value_delimitor=self.tag_value_delimitor)
-        tags_set_list = list(input_data.mapPartitions(tag_aggregator).collect())
-        tags_set = set()
-        for _, _tags_set in tags_set_list:
-            tags_set |= _tags_set
-        tags = list(tags_set)
-
-        tags = sorted(tags)
-        tags_dict = dict(zip(tags, range(len(tags))))
-
-        self.generate_header(tags)
-
-        data_instance = self.gen_data_instance(input_data, tags_dict)
-        return data_instance
-
-    def transform(self, input_data):
-        tags_dict = dict(zip(self.header, range(len(self.header))))
-
-        data_instance = self.gen_data_instance(input_data, tags_dict)
-        return data_instance
-
-    def gen_data_instance(self, input_data, tags_dict):
-        params = [self.delimitor,
-                  self.data_type,
-                  self.tag_with_value,
-                  self.tag_value_delimitor,
-                  self.with_label,
-                  self.label_type,
-                  self.output_format,
-                  tags_dict]
-
-        to_instance_with_param = functools.partial(self.to_instance, params)
-        data_instance = input_data.mapValues(to_instance_with_param)
-
-        return data_instance
-
-    @staticmethod
-    def to_instance(param_list, value):
-        delimitor = param_list[0]
-        data_type = param_list[1]
-        tag_with_value = param_list[2]
-        tag_value_delimitor = param_list[3]
-        with_label = param_list[4]
-        label_type = param_list[5]
-        output_format = param_list[6]
-        tags_dict = param_list[7]
-
-        if output_format not in ["dense", "sparse"]:
-            raise ValueError("output format {} is not define".format(output_format))
-
-        cols = value.split(delimitor, -1)
-        start_pos = 0
-        label = None
-
-        if with_label:
-            start_pos = 1
-            label = cols[0]
-            if label_type == 'int':
-                label = int(label)
-            elif label_type in ["float", "float64"]:
-                label = float(label)
-
-        if output_format == "dense":
-            features = [0 for i in range(len(tags_dict))]
-            for fea in cols[start_pos:]:
-                if tag_with_value:
-                    _tag, _val = fea.split(tag_value_delimitor, -1)
-                    if _tag in tags_dict:
-                        features[tags_dict.get(_tag)] = _val
-                else:
-                    if fea in tags_dict:
-                        features[tags_dict.get(fea)] = 1
-
-            features = np.asarray(features, dtype=data_type)
-        else:
-            indices = []
-            data = []
-            for fea in cols[start_pos:]:
-                if tag_with_value:
-                    _tag, _val = fea.split(tag_value_delimitor, -1)
-                else:
-                    _tag = fea
-                    _val = 1
-                
-                if _tag not in tags_dict:
-                    continue
-                
-                indices.append(tags_dict.get(_tag))
-                if data_type in ["float", "float64"]:
-                    _val = float(_val)
-                elif data_type in ["int", "int64", "long"]:
-                    _val = int(_val)
-                elif data_type == "str":
-                    _val = str(_val)
-
-                data.append(_val)
-
-            features = SparseVector(indices, data, len(tags_dict))
-
-        return Instance(inst_id=None,
-                        features=features,
-                        label=label)
-
-    def save_model(self):
-        dataio_meta, dataio_param = save_data_io_model(input_format="tag",
-                                                       delimitor=self.delimitor,
-                                                       data_type=self.data_type,
-                                                       tag_with_value=self.tag_with_value,
-                                                       tag_value_delimitor=self.tag_value_delimitor,
-                                                       with_label=self.with_label,
-                                                       label_type=self.label_type,
-                                                       output_format=self.output_format,
-                                                       header=self.header,
-                                                       sid_name=self.sid_name,
-                                                       label_name=self.label_name,
-                                                       model_name="Reader")
-
-        missing_imputer_meta, missing_imputer_param = save_missing_imputer_model(missing_fill=False,
-                                                                                 model_name="Imputer")
-
-        dataio_meta.imputer_meta.CopyFrom(missing_imputer_meta)
-        dataio_param.imputer_param.CopyFrom(missing_imputer_param)
-
-        outlier_meta, outlier_param = save_outlier_model(outlier_replace=False,
-                                                         model_name="Outlier")
-
-        dataio_meta.outlier_meta.CopyFrom(outlier_meta)
-        dataio_param.outlier_param.CopyFrom(outlier_param)
-
-        return {"DataIOMeta": dataio_meta,
-                "DataIOParam": dataio_param
-                }
-
-    def load_model(self, model_meta, model_param):
-        self.delimitor, self.data_type, self.tag_with_value, self.tag_value_delimitor, self.with_label, \
-        _1, self.label_type, self.output_format, self.header, self.sid_name, self.label_name = load_data_io_model("SparseTagReader",
-                                                                                  model_meta,
-                                                                                  model_param)
-
-
-class DataIO(ModelBase):
-    def __init__(self):
-        super(DataIO, self).__init__()
-        self.reader = None
-        from federatedml.param.dataio_param import DataIOParam
-        self.model_param = DataIOParam()
-
-    def _init_model(self, model_param):
-        print ("model_param is {}".format(model_param))
-        if model_param.input_format == "dense":
-            self.reader = DenseFeatureReader(self.model_param)
-            self.reader.set_tracker(self.tracker)
-        elif model_param.input_format == "sparse":
-            self.reader = SparseFeatureReader(self.model_param)
-        elif model_param.input_format == "tag":
-            self.reader = SparseTagReader(self.model_param)
-
-        self.model_param = model_param
-
-    def _load_model(self, model_dict):
-        input_model_param = None
-        input_model_meta = None
-        for _, value in model_dict["model"].items():
-            for model in value:
-                if model.endswith("Meta"):
-                    input_model_meta = value[model]
-                if model.endswith("Param"):
-                    input_model_param = value[model]
-
-        if input_model_meta.input_format == "dense":
-            self.reader = DenseFeatureReader(self.model_param)
-            self.reader.set_tracker(self.tracker)
-        elif input_model_meta.input_format == "sparse":
-            self.reader = SparseFeatureReader(self.model_param)
-        elif input_model_meta.input_format == "tag":
-            self.reader = SparseTagReader(self.model_param)
-
-        self.reader.load_model(input_model_meta, input_model_param)
-
-    def fit(self, data_inst):
-        return self.reader.read_data(data_inst, "fit")
-    def transform(self, data_inst):
-        return self.reader.read_data(data_inst, "transform")
-
-    def export_model(self):
-        model_dict = self.reader.save_model()
-        model_dict["DataIOMeta"].need_run = self.need_run
-        return model_dict
-        # return self.reader.save_model()
-
-    """
-    def run(self, component_parameters, args=None):
-        self._init_runtime_parameters(component_parameters)
-
-        stage = None
-        if "model" in args:
-            self._load_model(args["model"])
-            stage = "transform"
-
-        if args["data"] is None:
-            return
-
-        self._run_data(stage)
-    """
-
-def make_schema(header=None, sid_name=None, label_name=None):
-    schema = {}
-    if header:
-        schema["header"] = header
-
-    if sid_name:
-        schema["sid_name"] = sid_name
-
-    if label_name:
-        schema["label_name"] = label_name
-
-    return schema
-
-
-def set_schema(data_instance, schema):
-    data_instance.schema = schema
-
-
-def save_data_io_model(input_format="dense",
-                       delimitor=",",
-                       data_type="str",
-                       tag_with_value=False,
-                       tag_value_delimitor=":",
-                       with_label=False,
-                       label_idx=0,
-                       label_type="int",
-                       output_format="dense",
-                       header=None,
-                       sid_name=None,
-                       label_name=None,
-                       model_name="DataIO"):
-    model_meta = DataIOMeta()
-    model_param = DataIOParam()
-
-    model_meta.input_format = input_format
-    model_meta.delimitor = delimitor
-    model_meta.data_type = data_type
-    model_meta.tag_with_value = tag_with_value
-    model_meta.tag_value_delimitor = tag_value_delimitor
-    model_meta.with_label = with_label
-    model_meta.label_idx = label_idx
-    model_meta.label_type = label_type
-    model_meta.output_format = output_format
-
-    if header is not None:
-        model_param.header.extend(header)
-        
-        if sid_name:
-            model_param.sid_name = sid_name
-
-        if label_name:
-            model_param.label_name = label_name
-
-    return model_meta, model_param
-
-
-def load_data_io_model(model_name="DataIO",
-                       model_meta=None,
-                       model_param=None):
-    delimitor = model_meta.delimitor
-    data_type = model_meta.data_type
-    tag_with_value = model_meta.tag_with_value
-    tag_value_delimitor = model_meta.tag_value_delimitor
-    with_label = model_meta.with_label
-    label_idx = model_meta.label_idx
-    label_type = model_meta.label_type
-    output_format = model_meta.output_format
-
-    header = list(model_param.header)
-    sid_name = None
-    if model_param.sid_name:
-        sid_name = model_param.sid_name
-    
-    label_name = None
-    if model_param.label_name:
-        label_name = model_param.label_name
-
-    return delimitor, data_type, tag_with_value, tag_value_delimitor, with_label, label_idx, label_type, output_format, header, sid_name, label_name
-
-
-def save_missing_imputer_model(missing_fill=False,
-                               missing_replace_method=None,
-                               missing_impute=None,
-                               missing_fill_value=None,
-                               missing_replace_rate=None,
-                               header=None,
-                               model_name="Imputer"):
-    model_meta = ImputerMeta()
-    model_param = ImputerParam()
-
-    model_meta.is_imputer = missing_fill
-    if missing_fill:
-        if missing_replace_method:
-            model_meta.strategy = str(missing_replace_method)
-
-        if missing_impute is not None:
-            if missing_impute is not None:
-                model_meta.missing_value.extend(map(str, missing_impute))
-
-        if missing_fill_value is not None:
-            feature_value_dict = dict(zip(header, map(str, missing_fill_value)))
-            model_param.missing_replace_value.update(feature_value_dict)
-
-        if missing_replace_rate is not None:
-            missing_replace_rate_dict = dict(zip(header, missing_replace_rate))
-            model_param.missing_value_ratio.update(missing_replace_rate_dict)
-
-    return model_meta, model_param
-
-
-def load_missing_imputer_model(header=None,
-                               model_name="Imputer",
-                               model_meta=None,
-                               model_param=None):
-    missing_fill = model_meta.is_imputer
-    missing_replace_method = model_meta.strategy
-    missing_value = model_meta.missing_value
-    missing_fill_value = model_param.missing_replace_value
-
-    if missing_fill:
-        if not missing_replace_method:
-            missing_replace_method = None
-
-        if not missing_value:
-            missing_value = None
-        else:
-            missing_value = list(missing_value)
-
-        if missing_fill_value:
-            missing_fill_value = [missing_fill_value.get(head) for head in header]
-        else:
-            missing_fill_value = None
-    else:
-        missing_replace_method = None
-        missing_value = None
-        missing_fill_value = None
-
-    return missing_fill, missing_replace_method, missing_value, missing_fill_value
-
-
-def save_outlier_model(outlier_replace=False,
-                       outlier_replace_method=None,
-                       outlier_impute=None,
-                       outlier_replace_value=None,
-                       outlier_replace_rate=None,
-                       header=None,
-                       model_name="Outlier"):
-    model_meta = OutlierMeta()
-    model_param = OutlierParam()
-
-    model_meta.is_outlier = outlier_replace
-    if outlier_replace:
-        if outlier_replace_method:
-            model_meta.strategy = str(outlier_replace_method)
-
-        if outlier_impute:
-            model_meta.outlier_value.extend(map(str, outlier_impute))
-
-        if outlier_replace_value:
-            outlier_value_dict = dict(zip(header, map(str, outlier_replace_value)))
-            model_param.outlier_replace_value.update(outlier_value_dict)
-
-        if outlier_replace_rate:
-            outlier_value_ratio_dict = dict(zip(header, outlier_replace_rate))
-            model_param.outlier_value_ratio.update(outlier_value_ratio_dict)
-
-    return model_meta, model_param
-
-
-def load_outlier_model(header=None,
-                       model_name="Outlier",
-                       model_meta=None,
-                       model_param=None):
-    outlier_replace = model_meta.is_outlier
-    outlier_replace_method = model_meta.strategy
-    outlier_value = model_meta.outlier_value
-    outlier_replace_value = model_param.outlier_replace_value
-
-    if outlier_replace:
-        if not outlier_replace_method:
-            outlier_replace_method = None
-
-        if not outlier_value:
-            outlier_value = None
-        else:
-            outlier_value = list(outlier_value)
-
-        if outlier_replace_value:
-            outlier_replace_value = [outlier_replace_value.get(head) for head in header]
-        else:
-            outlier_replace_value = None
-    else:
-        outlier_replace_method = None
-        outlier_value = None
-        outlier_replace_value = None
-
-    return outlier_replace, outlier_replace_method, outlier_value, outlier_replace_value
-
-
-def callback(keyword="missing_impute",
-             value_list=None,
-             tracker=None):
-    # tracker = Tracking("abc", "123")
-    metric_type=None
-    """
-    if keyword.endswith("ratio"):
-        metric_list = []
-        for i in range(len(value_list)):
-            metric_list.append(Metric(i, value_list[i]))
-
-        tracker.log_metric_data(keyword, "DATAIO", metric_list)
-
-        metric_type = "DATAIO_TABLE"
-    """
-    metric_list = []
-    for i in range(len(value_list)):
-        metric_list.append(Metric(value_list[i], i))
-
-    tracker.log_metric_data(keyword, "DATAIO", metric_list)
-        
-    metric_type = "DATAIO_TEXT"
-
-    tracker.set_metric_meta(keyword,
-                            "DATAIO",
-                            MetricMeta(name=keyword,
-                                        metric_type=metric_type))
->>>>>>> 13bd5fbc
