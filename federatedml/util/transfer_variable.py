--- conflicted
+++ resolved
@@ -36,109 +36,96 @@
         pass
 
 
+class RsaIntersectTransferVariable(BaseTransferVariable):
+    def define_transfer_variable(self):
+        self.rsa_pubkey = Variable(name="RsaIntersectTransferVariable.rsa_pubkey", auth={'src': "host", 'dst': ['guest']})
+        self.intersect_guest_ids = Variable(name="RsaIntersectTransferVariable.intersect_guest_ids", auth={'src': "guest", 'dst': ['host']})
+        self.intersect_host_ids_process = Variable(name="RsaIntersectTransferVariable.intersect_host_ids_process", auth={'src': "host", 'dst': ['guest']})
+        self.intersect_guest_ids_process = Variable(name="RsaIntersectTransferVariable.intersect_guest_ids_process", auth={'src': "host", 'dst': ['guest']})
+        self.intersect_ids = Variable(name="RsaIntersectTransferVariable.intersect_ids", auth={'src': "guest", 'dst': ['host']})
+        pass
+
+
+class RawIntersectTransferVariable(BaseTransferVariable):
+    def define_transfer_variable(self):
+        self.send_ids_host = Variable(name="RawIntersectTransferVariable.send_ids_host", auth={'src': "host", 'dst': ['guest']})
+        self.send_ids_guest = Variable(name="RawIntersectTransferVariable.send_ids_guest", auth={'src': "guest", 'dst': ['host']})
+        self.intersect_ids_host = Variable(name="RawIntersectTransferVariable.intersect_ids_host", auth={'src': "host", 'dst': ['guest']})
+        self.intersect_ids_guest = Variable(name="RawIntersectTransferVariable.intersect_ids_guest", auth={'src': "guest", 'dst': ['host']})
+        pass
+
+
 class HeteroLRTransferVariable(BaseTransferVariable):
     def define_transfer_variable(self):
-        self.guest_gradient = Variable(name="HeteroLRTransferVariable.guest_gradient", auth={'src': "guest", 'dst': [u'arbiter']})
-        self.host_optim_gradient = Variable(name="HeteroLRTransferVariable.host_optim_gradient", auth={'src': "arbiter", 'dst': [u'host']})
-        self.host_forward_dict = Variable(name="HeteroLRTransferVariable.host_forward_dict", auth={'src': "host", 'dst': [u'guest']})
-        self.loss = Variable(name="HeteroLRTransferVariable.loss", auth={'src': "guest", 'dst': [u'arbiter']})
-        self.fore_gradient = Variable(name="HeteroLRTransferVariable.fore_gradient", auth={'src': "guest", 'dst': [u'host']})
-        self.is_stopped = Variable(name="HeteroLRTransferVariable.is_stopped", auth={'src': "arbiter", 'dst': [u'host', u'guest']})
-        self.paillier_pubkey = Variable(name="HeteroLRTransferVariable.paillier_pubkey", auth={'src': "arbiter", 'dst': [u'host', u'guest']})
-        self.batch_data_index = Variable(name="HeteroLRTransferVariable.batch_data_index", auth={'src': "guest", 'dst': [u'host']})
-        self.guest_optim_gradient = Variable(name="HeteroLRTransferVariable.guest_optim_gradient", auth={'src': "arbiter", 'dst': [u'guest']})
-        self.host_gradient = Variable(name="HeteroLRTransferVariable.host_gradient", auth={'src': "host", 'dst': [u'arbiter']})
-        self.host_loss_regular = Variable(name="HeteroLRTransferVariable.host_loss_regular", auth={'src': "host", 'dst': [u'guest']})
-        self.batch_info = Variable(name="HeteroLRTransferVariable.batch_info", auth={'src': "guest", 'dst': [u'host', u'arbiter']})
-        self.host_prob = Variable(name="HeteroLRTransferVariable.host_prob", auth={'src': "host", 'dst': [u'guest']})
-        pass
-
-
-class RsaIntersectTransferVariable(BaseTransferVariable):
-    def define_transfer_variable(self):
-        self.intersect_guest_ids_process = Variable(name="RsaIntersectTransferVariable.intersect_guest_ids_process", auth={'src': "host", 'dst': [u'guest']})
-        self.intersect_ids = Variable(name="RsaIntersectTransferVariable.intersect_ids", auth={'src': "guest", 'dst': [u'host']})
-        self.intersect_guest_ids = Variable(name="RsaIntersectTransferVariable.intersect_guest_ids", auth={'src': "guest", 'dst': [u'host']})
-        self.rsa_pubkey = Variable(name="RsaIntersectTransferVariable.rsa_pubkey", auth={'src': "host", 'dst': [u'guest']})
-        self.intersect_host_ids_process = Variable(name="RsaIntersectTransferVariable.intersect_host_ids_process", auth={'src': "host", 'dst': [u'guest']})
-        pass
-
-
-class RawIntersectTransferVariable(BaseTransferVariable):
-    def define_transfer_variable(self):
-        self.intersect_ids_guest = Variable(name="RawIntersectTransferVariable.intersect_ids_guest", auth={'src': "guest", 'dst': [u'host']})
-        self.send_ids_host = Variable(name="RawIntersectTransferVariable.send_ids_host", auth={'src': "host", 'dst': [u'guest']})
-        self.send_ids_guest = Variable(name="RawIntersectTransferVariable.send_ids_guest", auth={'src': "guest", 'dst': [u'host']})
-        self.intersect_ids_host = Variable(name="RawIntersectTransferVariable.intersect_ids_host", auth={'src': "host", 'dst': [u'guest']})
+        self.paillier_pubkey = Variable(name="HeteroLRTransferVariable.paillier_pubkey", auth={'src': "arbiter", 'dst': ['host', 'guest']})
+        self.batch_data_index = Variable(name="HeteroLRTransferVariable.batch_data_index", auth={'src': "guest", 'dst': ['host']})
+        self.host_forward_dict = Variable(name="HeteroLRTransferVariable.host_forward_dict", auth={'src': "host", 'dst': ['guest']})
+        self.fore_gradient = Variable(name="HeteroLRTransferVariable.fore_gradient", auth={'src': "guest", 'dst': ['host']})
+        self.guest_gradient = Variable(name="HeteroLRTransferVariable.guest_gradient", auth={'src': "guest", 'dst': ['arbiter']})
+        self.guest_optim_gradient = Variable(name="HeteroLRTransferVariable.guest_optim_gradient", auth={'src': "arbiter", 'dst': ['guest']})
+        self.host_loss_regular = Variable(name="HeteroLRTransferVariable.host_loss_regular", auth={'src': "host", 'dst': ['guest']})
+        self.loss = Variable(name="HeteroLRTransferVariable.loss", auth={'src': "guest", 'dst': ['arbiter']})
+        self.is_stopped = Variable(name="HeteroLRTransferVariable.is_stopped", auth={'src': "arbiter", 'dst': ['host', 'guest']})
+        self.batch_info = Variable(name="HeteroLRTransferVariable.batch_info", auth={'src': "guest", 'dst': ['host', 'arbiter']})
+        self.host_optim_gradient = Variable(name="HeteroLRTransferVariable.host_optim_gradient", auth={'src': "arbiter", 'dst': ['host']})
+        self.host_gradient = Variable(name="HeteroLRTransferVariable.host_gradient", auth={'src': "host", 'dst': ['arbiter']})
+        self.host_prob = Variable(name="HeteroLRTransferVariable.host_prob", auth={'src': "host", 'dst': ['guest']})
+        pass
+
+
+class HomoLRTransferVariable(BaseTransferVariable):
+    def define_transfer_variable(self):
+        self.paillier_pubkey = Variable(name="HomoLRTransferVariable.paillier_pubkey", auth={'src': "arbiter", 'dst': ['host']})
+        self.guest_model = Variable(name="HomoLRTransferVariable.guest_model", auth={'src': "guest", 'dst': ['arbiter']})
+        self.host_model = Variable(name="HomoLRTransferVariable.host_model", auth={'src': "host", 'dst': ['arbiter']})
+        self.final_model = Variable(name="HomoLRTransferVariable.final_model", auth={'src': "arbiter", 'dst': ['guest', 'host']})
+        self.to_encrypt_model = Variable(name="HomoLRTransferVariable.to_encrypt_model", auth={'src': "host", 'dst': ['arbiter']})
+        self.re_encrypted_model = Variable(name="HomoLRTransferVariable.re_encrypted_model", auth={'src': "arbiter", 'dst': ['host']})
+        self.re_encrypt_times = Variable(name="HomoLRTransferVariable.re_encrypt_times", auth={'src': "host", 'dst': ['arbiter']})
+        self.converge_flag = Variable(name="HomoLRTransferVariable.converge_flag", auth={'src': "arbiter", 'dst': ['guest', 'host']})
+        self.guest_loss = Variable(name="HomoLRTransferVariable.guest_loss", auth={'src': "guest", 'dst': ['arbiter']})
+        self.host_loss = Variable(name="HomoLRTransferVariable.host_loss", auth={'src': "host", 'dst': ['arbiter']})
+        self.use_encrypt = Variable(name="HomoLRTransferVariable.use_encrypt", auth={'src': "host", 'dst': ['arbiter']})
+        self.guest_party_weight = Variable(name="HomoLRTransferVariable.guest_party_weight", auth={'src': "guest", 'dst': ['arbiter']})
+        self.host_party_weight = Variable(name="HomoLRTransferVariable.host_party_weight", auth={'src': "host", 'dst': ['arbiter']})
+        self.predict_wx = Variable(name="HomoLRTransferVariable.predict_wx", auth={'src': "host", 'dst': ['arbiter']})
+        self.predict_result = Variable(name="HomoLRTransferVariable.predict_result", auth={'src': "arbiter", 'dst': ['host']})
+        pass
+
+
+class HeteroSecureBoostingTreeTransferVariable(BaseTransferVariable):
+    def define_transfer_variable(self):
+        self.tree_dim = Variable(name="HeteroSecureBoostingTreeTransferVariable.tree_dim", auth={'src': "guest", 'dst': ['host']})
+        self.stop_flag = Variable(name="HeteroSecureBoostingTreeTransferVariable.stop_flag", auth={'src': "guest", 'dst': ['host']})
         pass
 
 
 class HeteroDecisionTreeTransferVariable(BaseTransferVariable):
     def define_transfer_variable(self):
-        self.node_positions = Variable(name="HeteroDecisionTreeTransferVariable.node_positions", auth={'src': "guest", 'dst': [u'host']})
-        self.dispatch_node_host = Variable(name="HeteroDecisionTreeTransferVariable.dispatch_node_host", auth={'src': "guest", 'dst': [u'host']})
-        self.tree = Variable(name="HeteroDecisionTreeTransferVariable.tree", auth={'src': "guest", 'dst': [u'host']})
-        self.encrypted_splitinfo_host = Variable(name="HeteroDecisionTreeTransferVariable.encrypted_splitinfo_host", auth={'src': "host", 'dst': [u'guest']})
-        self.predict_data_by_host = Variable(name="HeteroDecisionTreeTransferVariable.predict_data_by_host", auth={'src': "host", 'dst': [u'guest']})
-        self.tree_node_queue = Variable(name="HeteroDecisionTreeTransferVariable.tree_node_queue", auth={'src': "guest", 'dst': [u'host']})
-        self.federated_best_splitinfo_host = Variable(name="HeteroDecisionTreeTransferVariable.federated_best_splitinfo_host", auth={'src': "guest", 'dst': [u'host']})
-        self.predict_finish_tag = Variable(name="HeteroDecisionTreeTransferVariable.predict_finish_tag", auth={'src': "guest", 'dst': [u'host']})
-        self.final_splitinfo_host = Variable(name="HeteroDecisionTreeTransferVariable.final_splitinfo_host", auth={'src': "host", 'dst': [u'guest']})
-        self.dispatch_node_host_result = Variable(name="HeteroDecisionTreeTransferVariable.dispatch_node_host_result", auth={'src': "host", 'dst': [u'guest']})
-        self.encrypted_grad_and_hess = Variable(name="HeteroDecisionTreeTransferVariable.encrypted_grad_and_hess", auth={'src': "guest", 'dst': [u'host']})
-        self.predict_data = Variable(name="HeteroDecisionTreeTransferVariable.predict_data", auth={'src': "guest", 'dst': [u'host']})
-        pass
-
-
-class SecureAddExampleTransferVariable(BaseTransferVariable):
-    def define_transfer_variable(self):
-        self.host_share = Variable(name="SecureAddExampleTransferVariable.host_share", auth={'src': "host", 'dst': [u'guest']})
-        self.guest_share = Variable(name="SecureAddExampleTransferVariable.guest_share", auth={'src': "guest", 'dst': [u'host']})
-        self.host_sum = Variable(name="SecureAddExampleTransferVariable.host_sum", auth={'src': "host", 'dst': [u'guest']})
-        pass
-
-
-class HeteroSecureBoostingTreeTransferVariable(BaseTransferVariable):
-    def define_transfer_variable(self):
-        self.tree_dim = Variable(name="HeteroSecureBoostingTreeTransferVariable.tree_dim", auth={'src': "guest", 'dst': [u'host']})
-        self.stop_flag = Variable(name="HeteroSecureBoostingTreeTransferVariable.stop_flag", auth={'src': "guest", 'dst': [u'host']})
-        pass
-
-
-class HeteroFeatureSelectionTransferVariable(BaseTransferVariable):
-    def define_transfer_variable(self):
-        self.result_left_cols = Variable(name="HeteroFeatureSelectionTransferVariable.result_left_cols", auth={'src': "guest", 'dst': [u'host']})
-        self.host_iv_threshold = Variable(name="HeteroFeatureSelectionTransferVariable.host_iv_threshold", auth={'src': "host", 'dst': [u'guest']})
-        pass
-
-
-class HeteroFeatureBinningTransferVariable(BaseTransferVariable):
-    def define_transfer_variable(self):
-        self.encrypted_label = Variable(name="HeteroFeatureBinningTransferVariable.encrypted_label", auth={'src': "guest", 'dst': [u'host']})
-        self.encrypted_bin_sum = Variable(name="HeteroFeatureBinningTransferVariable.encrypted_bin_sum", auth={'src': "host", 'dst': [u'guest']})
-        self.paillier_pubkey = Variable(name="HeteroFeatureBinningTransferVariable.paillier_pubkey", auth={'src': "guest", 'dst': [u'host']})
-        pass
-
-
-class HomoLRTransferVariable(BaseTransferVariable):
-    def define_transfer_variable(self):
-<<<<<<< HEAD
-        self.host_loss = Variable(name="HomoLRTransferVariable.host_loss", auth={'src': "host", 'dst': [u'arbiter']})
-        self.guest_party_weight = Variable(name="HomoLRTransferVariable.guest_party_weight", auth={'src': "guest", 'dst': [u'arbiter']})
-        self.use_encrypt = Variable(name="HomoLRTransferVariable.use_encrypt", auth={'src': "host", 'dst': [u'arbiter']})
-        self.host_model = Variable(name="HomoLRTransferVariable.host_model", auth={'src': "host", 'dst': [u'arbiter']})
-        self.guest_loss = Variable(name="HomoLRTransferVariable.guest_loss", auth={'src': "guest", 'dst': [u'arbiter']})
-        self.guest_model = Variable(name="HomoLRTransferVariable.guest_model", auth={'src': "guest", 'dst': [u'arbiter']})
-        self.re_encrypt_times = Variable(name="HomoLRTransferVariable.re_encrypt_times", auth={'src': "host", 'dst': [u'arbiter']})
-        self.converge_flag = Variable(name="HomoLRTransferVariable.converge_flag", auth={'src': "arbiter", 'dst': [u'guest', u'host']})
-        self.predict_wx = Variable(name="HomoLRTransferVariable.predict_wx", auth={'src': "host", 'dst': [u'arbiter']})
-        self.to_encrypt_model = Variable(name="HomoLRTransferVariable.to_encrypt_model", auth={'src': "host", 'dst': [u'arbiter']})
-        self.paillier_pubkey = Variable(name="HomoLRTransferVariable.paillier_pubkey", auth={'src': "arbiter", 'dst': [u'host']})
-        self.final_model = Variable(name="HomoLRTransferVariable.final_model", auth={'src': "arbiter", 'dst': [u'guest', u'host']})
-        self.re_encrypted_model = Variable(name="HomoLRTransferVariable.re_encrypted_model", auth={'src': "arbiter", 'dst': [u'host']})
-        self.predict_result = Variable(name="HomoLRTransferVariable.predict_result", auth={'src': "arbiter", 'dst': [u'host']})
-        self.host_party_weight = Variable(name="HomoLRTransferVariable.host_party_weight", auth={'src': "host", 'dst': [u'arbiter']})
-=======
+        self.encrypted_grad_and_hess = Variable(name="HeteroDecisionTreeTransferVariable.encrypted_grad_and_hess", auth={'src': "guest", 'dst': ['host']})
+        self.tree_node_queue = Variable(name="HeteroDecisionTreeTransferVariable.tree_node_queue", auth={'src': "guest", 'dst': ['host']})
+        self.node_positions = Variable(name="HeteroDecisionTreeTransferVariable.node_positions", auth={'src': "guest", 'dst': ['host']})
+        self.encrypted_splitinfo_host = Variable(name="HeteroDecisionTreeTransferVariable.encrypted_splitinfo_host", auth={'src': "host", 'dst': ['guest']})
+        self.federated_best_splitinfo_host = Variable(name="HeteroDecisionTreeTransferVariable.federated_best_splitinfo_host", auth={'src': "guest", 'dst': ['host']})
+        self.final_splitinfo_host = Variable(name="HeteroDecisionTreeTransferVariable.final_splitinfo_host", auth={'src': "host", 'dst': ['guest']})
+        self.dispatch_node_host = Variable(name="HeteroDecisionTreeTransferVariable.dispatch_node_host", auth={'src': "guest", 'dst': ['host']})
+        self.dispatch_node_host_result = Variable(name="HeteroDecisionTreeTransferVariable.dispatch_node_host_result", auth={'src': "host", 'dst': ['guest']})
+        self.tree = Variable(name="HeteroDecisionTreeTransferVariable.tree", auth={'src': "guest", 'dst': ['host']})
+        self.predict_data = Variable(name="HeteroDecisionTreeTransferVariable.predict_data", auth={'src': "guest", 'dst': ['host']})
+        self.predict_data_by_host = Variable(name="HeteroDecisionTreeTransferVariable.predict_data_by_host", auth={'src': "host", 'dst': ['guest']})
+        self.predict_finish_tag = Variable(name="HeteroDecisionTreeTransferVariable.predict_finish_tag", auth={'src': "guest", 'dst': ['host']})
+        pass
+
+
+class HeteroWorkFlowTransferVariable(BaseTransferVariable):
+    def define_transfer_variable(self):
+        self.train_data = Variable(name="HeteroWorkFlowTransferVariable.train_data", auth={'src': "guest", 'dst': ['host']})
+        self.test_data = Variable(name="HeteroWorkFlowTransferVariable.test_data", auth={'src': "guest", 'dst': ['host']})
+        pass
+
+
+class HeteroFTLTransferVariable(BaseTransferVariable):
+    def define_transfer_variable(self):
         self.paillier_pubkey = Variable(name="HeteroFTLTransferVariable.paillier_pubkey",
                                         auth={'src': "arbiter", 'dst': ['host', 'guest']})
         self.batch_data_index = Variable(name="HeteroFTLTransferVariable.batch_data_index",
@@ -234,36 +221,29 @@
                                         auth={'src': "host", 'dst': ['guest']})
         self.is_decentralized_enc_ftl_stopped = Variable(
             name="HeteroFTLTransferVariable.is_decentralized_enc_ftl_stopped", auth={'src': "guest", 'dst': ['host']})
->>>>>>> f42eaed5
-        pass
-
-
-class HeteroWorkFlowTransferVariable(BaseTransferVariable):
-    def define_transfer_variable(self):
-        self.test_data = Variable(name="HeteroWorkFlowTransferVariable.test_data", auth={'src': "guest", 'dst': [u'host']})
-        self.train_data = Variable(name="HeteroWorkFlowTransferVariable.train_data", auth={'src': "guest", 'dst': [u'host']})
-        pass
-
-
-class HeteroFTLTransferVariable(BaseTransferVariable):
-    def define_transfer_variable(self):
-        self.is_encrypted_ftl_stopped = Variable(name="HeteroFTLTransferVariable.is_encrypted_ftl_stopped", auth={'src': "arbiter", 'dst': [u'host', u'guest']})
-        self.decrypt_guest_gradient = Variable(name="HeteroFTLTransferVariable.decrypt_guest_gradient", auth={'src': "arbiter", 'dst': [u'guest']})
-        self.batch_data_index = Variable(name="HeteroFTLTransferVariable.batch_data_index", auth={'src': "guest", 'dst': [u'host']})
-        self.host_sample_indexes = Variable(name="HeteroFTLTransferVariable.host_sample_indexes", auth={'src': "host", 'dst': [u'guest']})
-        self.encrypt_prob = Variable(name="HeteroFTLTransferVariable.encrypt_prob", auth={'src': "guest", 'dst': [u'arbiter']})
-        self.batch_num = Variable(name="HeteroFTLTransferVariable.batch_num", auth={'src': "guest", 'dst': [u'arbiter', u'host']})
-        self.encrypt_guest_gradient = Variable(name="HeteroFTLTransferVariable.encrypt_guest_gradient", auth={'src': "guest", 'dst': [u'arbiter']})
-        self.encrypt_loss = Variable(name="HeteroFTLTransferVariable.encrypt_loss", auth={'src': "guest", 'dst': [u'arbiter']})
-        self.encrypt_host_gradient = Variable(name="HeteroFTLTransferVariable.encrypt_host_gradient", auth={'src': "host", 'dst': [u'arbiter']})
-        self.guest_component_list = Variable(name="HeteroFTLTransferVariable.guest_component_list", auth={'src': "guest", 'dst': [u'host']})
-        self.is_stopped = Variable(name="HeteroFTLTransferVariable.is_stopped", auth={'src': "guest", 'dst': [u'host']})
-        self.pred_prob = Variable(name="HeteroFTLTransferVariable.pred_prob", auth={'src': "guest", 'dst': [u'host']})
-        self.decrypt_host_gradient = Variable(name="HeteroFTLTransferVariable.decrypt_host_gradient", auth={'src': "arbiter", 'dst': [u'host']})
-        self.paillier_pubkey = Variable(name="HeteroFTLTransferVariable.paillier_pubkey", auth={'src': "arbiter", 'dst': [u'host', u'guest']})
-        self.batch_size = Variable(name="HeteroFTLTransferVariable.batch_size", auth={'src': "guest", 'dst': [u'host']})
-        self.host_component_list = Variable(name="HeteroFTLTransferVariable.host_component_list", auth={'src': "host", 'dst': [u'guest']})
-        self.decrypt_prob = Variable(name="HeteroFTLTransferVariable.decrypt_prob", auth={'src': "arbiter", 'dst': [u'guest']})
-        self.guest_sample_indexes = Variable(name="HeteroFTLTransferVariable.guest_sample_indexes", auth={'src': "guest", 'dst': [u'host']})
-        self.host_prob = Variable(name="HeteroFTLTransferVariable.host_prob", auth={'src': "host", 'dst': [u'guest']})
+        pass
+
+
+class SecureAddExampleTransferVariable(BaseTransferVariable):
+    def define_transfer_variable(self):
+        self.guest_share = Variable(name="SecureAddExampleTransferVariable.guest_share", auth={'src': "guest", 'dst': ['host']})
+        self.host_share = Variable(name="SecureAddExampleTransferVariable.host_share", auth={'src': "host", 'dst': ['guest']})
+        self.host_sum = Variable(name="SecureAddExampleTransferVariable.host_sum", auth={'src': "host", 'dst': ['guest']})
+        pass
+
+
+class HeteroFeatureBinningTransferVariable(BaseTransferVariable):
+    def define_transfer_variable(self):
+        self.paillier_pubkey = Variable(name="HeteroFeatureBinningTransferVariable.paillier_pubkey",
+                                        auth={'src': "guest", 'dst': ['host']})
+        self.encrypted_label = Variable(name="HeteroFeatureBinningTransferVariable.encrypted_label",
+                                        auth={'src': "guest", 'dst': ['host']})
+        self.encrypted_bin_sum = Variable(name="HeteroFeatureBinningTransferVariable.encrypted_bin_sum",
+                                          auth={'src': "host", 'dst': ['guest']})
+        pass
+
+class HeteroFeatureSelectionTransferVariable(BaseTransferVariable):
+    def define_transfer_variable(self):
+        self.result_left_cols = Variable(name="HeteroFeatureSelectionTransferVariable.result_left_cols", auth={'src': "guest", 'dst': [u'host']})
+        self.host_iv_threshold = Variable(name="HeteroFeatureSelectionTransferVariable.host_iv_threshold", auth={'src': "host", 'dst': [u'guest']})
         pass