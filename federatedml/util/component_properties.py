#!/usr/bin/env python
# -*- coding: utf-8 -*-

#
#  Copyright 2019 The FATE Authors. All Rights Reserved.
#
#  Licensed under the Apache License, Version 2.0 (the "License");
#  you may not use this file except in compliance with the License.
#  You may obtain a copy of the License at
#
#      http://www.apache.org/licenses/LICENSE-2.0
#
#  Unless required by applicable law or agreed to in writing, software
#  distributed under the License is distributed on an "AS IS" BASIS,
#  WITHOUT WARRANTIES OR CONDITIONS OF ANY KIND, either express or implied.
#  See the License for the specific language governing permissions and
#  limitations under the License.

from arch.api.utils import log_utils

LOGGER = log_utils.getLogger()


class RunningFuncs(object):
    def __init__(self):
        self.todo_func_list = []
        self.todo_func_params = []
        self.save_result = []
        self.use_previews_result = []

    def add_func(self, func, params, save_result=False, use_previews=False):
        self.todo_func_list.append(func)
        self.todo_func_params.append(params)
        self.save_result.append(save_result)
        self.use_previews_result.append(use_previews)

    def __iter__(self):
        for func, params, save_result, use_previews in zip(self.todo_func_list, self.todo_func_params,
                                                           self.save_result, self.use_previews_result):
            yield func, params, save_result, use_previews


class ComponentProperties(object):
    def __init__(self):
        self.need_cv = False
        self.need_run = False
        self.need_stepwise = False
        self.has_model = False
        self.has_isometric_model = False
        self.has_train_data = False
        self.has_validate_data = False
        self.has_normal_input_data = False
        self.role = None
        self.host_party_idlist = []
        self.local_partyid = -1
        self.guest_partyid = -1
        self.input_data_count = 0
        self.input_validate_data_count = 0

    def parse_component_param(self, component_parameters, param):

        try:
            need_cv = param.cv_param.need_cv
        except AttributeError:
            need_cv = False
        self.need_cv = need_cv
        LOGGER.debug(component_parameters)

        try:
            need_run = param.need_run
        except AttributeError:
            need_run = True
        self.need_run = need_run
        LOGGER.debug("need_run: {}, need_cv: {}".format(self.need_run, self.need_cv))

        try:
            need_stepwise = param.stepwise_param.need_stepwise
        except AttributeError:
            need_stepwise = False
        self.need_stepwise = need_stepwise

        self.role = component_parameters["local"]["role"]
        self.host_party_idlist = component_parameters["role"].get("host")
        self.local_partyid = component_parameters["local"].get("party_id")
        self.guest_partyid = component_parameters["role"].get("guest")
        if self.guest_partyid is not None:
            self.guest_partyid = self.guest_partyid[0]
        return self

    def parse_dsl_args(self, args):
        if "model" in args:
            self.has_model = True
        if "isometric_model" in args:
            self.has_isometric_model = True
        data_sets = args.get("data")
        if data_sets is None:
            return self
        for data_key, data_dicts in data_sets.items():
            data_keys = list(data_dicts.keys())
            if "train_data" in data_keys:
                self.has_train_data = True
<<<<<<< HEAD
            if 'validate_data' in data_sets[data_key]:
                self.has_validate_data = True
            if 'data' in data_sets[data_key]:
=======
                data_keys.remove("train_data")

            if "eval_data" in data_keys:
                self.has_eval_data = True
                data_keys.remove("eval_data")

            if len(data_keys) > 0:
>>>>>>> e1c05c0d
                self.has_normal_input_data = True

            # if 'train_data' in data_sets[data_key]:
            #     self.has_train_data = True
            # if 'eval_data' in data_sets[data_key]:
            #     self.has_eval_data = True
            # if 'data' in data_sets[data_key]:
            #     self.has_normal_input_data = True
        LOGGER.debug("has_train_data: {}, has_eval_data: {}, has_normal_data: {}".format(
            self.has_train_data, self.has_eval_data, self.has_normal_input_data
        ))
        return self

    def extract_input_data(self, args):
        data_sets = args.get("data")
        train_data = None
        validate_data = None
        data = {}
        if data_sets is None:
<<<<<<< HEAD
            return train_data, validate_data, data
        for data_key in data_sets:
            if data_sets[data_key].get("train_data", None):
                train_data = data_sets[data_key]["train_data"]
                self.input_data_count = train_data.count()

            if data_sets[data_key].get("validate_data", None):
                validate_data = data_sets[data_key]["validate_data"]
                self.input_validate_data_count = validate_data.count()

            if data_sets[data_key].get("data", None):
                # data = data_sets[data_key]["data"]
                data[data_key] = data_sets[data_key]["data"]
=======
            return train_data, eval_data, data
        for data_key, data_dict in data_sets.items():

            for data_type, d_table in data_dict.items():
                if data_type == "train_data" and d_table is not None:
                    train_data = d_table
                    self.input_data_count = train_data.count()
                elif data_type == 'eval_data' and d_table is not None:
                    eval_data = d_table
                    self.input_eval_data_count = eval_data.count()
                else:
                    if d_table is not None:
                        data[".".join([data_key, data_type])] = d_table

            # if data_sets[data_key].get("train_data", None):
            #     train_data = data_sets[data_key]["train_data"]
            #     self.input_data_count = train_data.count()
            #
            # if data_sets[data_key].get("eval_data", None):
            #     eval_data = data_sets[data_key]["eval_data"]
            #     self.input_eval_data_count = eval_data.count()
            #
            # if data_sets[data_key].get("data", None):
            #     # data = data_sets[data_key]["data"]
            #     data[data_key] = data_sets[data_key]["data"]
>>>>>>> e1c05c0d

        for data_key, data_table in data.items():
            self.input_data_count += data_table.count()

        return train_data, validate_data, data

    def extract_running_rules(self, args, model):
        train_data, validate_data, data = self.extract_input_data(args)

        running_funcs = RunningFuncs()

        schema = None
        for d in [train_data, validate_data]:
            if d is not None:
                schema = d.schema
                break

        if not self.need_run:
            running_funcs.add_func(model.pass_data, [data], save_result=True)
            return running_funcs

        if self.need_cv:
            running_funcs.add_func(model.cross_validation, [train_data])
            return running_funcs

        if self.need_stepwise:
            running_funcs.add_func(model.stepwise, [train_data], save_result=True)
            running_funcs.add_func(self.union_data, ["train"], use_previews=True, save_result=True)
            running_funcs.add_func(model.set_predict_data_schema, [schema],
                                   use_previews=True, save_result=True)
            if validate_data:
                LOGGER.warn("Validate data provided for Stepwise Module. It will not be used in model training.")
            return running_funcs

        if self.has_model or self.has_isometric_model:
            running_funcs.add_func(model.load_model, [args])

        if self.has_train_data and self.has_validate_data:
            running_funcs.add_func(model.set_flowid, ['fit'])
            running_funcs.add_func(model.fit, [train_data, validate_data])
            running_funcs.add_func(model.set_flowid, ['validate'])
            running_funcs.add_func(model.predict, [train_data], save_result=True)
            running_funcs.add_func(model.set_flowid, ['predict'])
            running_funcs.add_func(model.predict, [validate_data], save_result=True)
            running_funcs.add_func(self.union_data, ["train", "validate"], use_previews=True, save_result=True)
            running_funcs.add_func(model.set_predict_data_schema, [schema],
                                   use_previews=True, save_result=True)

        elif self.has_train_data:
            running_funcs.add_func(model.set_flowid, ['fit'])
            running_funcs.add_func(model.fit, [train_data])
            running_funcs.add_func(model.set_flowid, ['validate'])
            running_funcs.add_func(model.predict, [train_data], save_result=True)
            running_funcs.add_func(self.union_data, ["train"], use_previews=True, save_result=True)
            running_funcs.add_func(model.set_predict_data_schema, [schema],
                                   use_previews=True, save_result=True)

        elif self.has_validate_data:
            running_funcs.add_func(model.set_flowid, ['predict'])
            running_funcs.add_func(model.predict, [validate_data], save_result=True)
            running_funcs.add_func(self.union_data, ["predict"], use_previews=True, save_result=True)
            running_funcs.add_func(model.set_predict_data_schema, [schema],
                                   use_previews=True, save_result=True)

        if self.has_normal_input_data and not self.has_model:
            running_funcs.add_func(model.extract_data, [data], save_result=True)
            running_funcs.add_func(model.set_flowid, ['fit'])
            running_funcs.add_func(model.fit, [], use_previews=True, save_result=True)

        if self.has_normal_input_data and self.has_model:
            running_funcs.add_func(model.extract_data, [data], save_result=True)
            running_funcs.add_func(model.set_flowid, ['transform'])
            running_funcs.add_func(model.transform, [], use_previews=True, save_result=True)

        # LOGGER.debug("func list: {}, param list: {}, save_results: {}, use_previews: {}".format(
        #     running_funcs.todo_func_list, running_funcs.todo_func_params,
        #     running_funcs.save_result, running_funcs.use_previews_result
        # ))
        return running_funcs

    @staticmethod
    def union_data(previews_data, name_list):
        if len(previews_data) == 0:
            return None

        if any([x is None for x in previews_data]):
            return None

        assert len(previews_data) == len(name_list)

        result_data = None
        for data, name in zip(previews_data, name_list):
            # LOGGER.debug("before mapValues, one data: {}".format(data.first()))
            data = data.mapValues(lambda value: value + [name])
            # LOGGER.debug("after mapValues, one data: {}".format(data.first()))

            if result_data is None:
                result_data = data
            else:
                LOGGER.debug(f"Before union, t1 count: {result_data.count()}, t2 count: {data.count()}")
                result_data = result_data.union(data)
                LOGGER.debug(f"After union, result count: {result_data.count()}")
            # LOGGER.debug("before out loop, one data: {}".format(result_data.first()))

        return result_data<|MERGE_RESOLUTION|>--- conflicted
+++ resolved
@@ -48,14 +48,14 @@
         self.has_model = False
         self.has_isometric_model = False
         self.has_train_data = False
-        self.has_validate_data = False
+        self.has_eval_data = False
         self.has_normal_input_data = False
         self.role = None
         self.host_party_idlist = []
         self.local_partyid = -1
         self.guest_partyid = -1
         self.input_data_count = 0
-        self.input_validate_data_count = 0
+        self.input_eval_data_count = 0
 
     def parse_component_param(self, component_parameters, param):
 
@@ -99,11 +99,6 @@
             data_keys = list(data_dicts.keys())
             if "train_data" in data_keys:
                 self.has_train_data = True
-<<<<<<< HEAD
-            if 'validate_data' in data_sets[data_key]:
-                self.has_validate_data = True
-            if 'data' in data_sets[data_key]:
-=======
                 data_keys.remove("train_data")
 
             if "eval_data" in data_keys:
@@ -111,7 +106,6 @@
                 data_keys.remove("eval_data")
 
             if len(data_keys) > 0:
->>>>>>> e1c05c0d
                 self.has_normal_input_data = True
 
             # if 'train_data' in data_sets[data_key]:
@@ -128,24 +122,9 @@
     def extract_input_data(self, args):
         data_sets = args.get("data")
         train_data = None
-        validate_data = None
+        eval_data = None
         data = {}
         if data_sets is None:
-<<<<<<< HEAD
-            return train_data, validate_data, data
-        for data_key in data_sets:
-            if data_sets[data_key].get("train_data", None):
-                train_data = data_sets[data_key]["train_data"]
-                self.input_data_count = train_data.count()
-
-            if data_sets[data_key].get("validate_data", None):
-                validate_data = data_sets[data_key]["validate_data"]
-                self.input_validate_data_count = validate_data.count()
-
-            if data_sets[data_key].get("data", None):
-                # data = data_sets[data_key]["data"]
-                data[data_key] = data_sets[data_key]["data"]
-=======
             return train_data, eval_data, data
         for data_key, data_dict in data_sets.items():
 
@@ -160,31 +139,22 @@
                     if d_table is not None:
                         data[".".join([data_key, data_type])] = d_table
 
-            # if data_sets[data_key].get("train_data", None):
-            #     train_data = data_sets[data_key]["train_data"]
-            #     self.input_data_count = train_data.count()
-            #
-            # if data_sets[data_key].get("eval_data", None):
-            #     eval_data = data_sets[data_key]["eval_data"]
-            #     self.input_eval_data_count = eval_data.count()
-            #
-            # if data_sets[data_key].get("data", None):
-            #     # data = data_sets[data_key]["data"]
-            #     data[data_key] = data_sets[data_key]["data"]
->>>>>>> e1c05c0d
+            if data_sets[data_key].get("data", None):
+                # data = data_sets[data_key]["data"]
+                data[data_key] = data_sets[data_key]["data"]
 
         for data_key, data_table in data.items():
             self.input_data_count += data_table.count()
 
-        return train_data, validate_data, data
+        return train_data, eval_data, data
 
     def extract_running_rules(self, args, model):
-        train_data, validate_data, data = self.extract_input_data(args)
+        train_data, eval_data, data = self.extract_input_data(args)
 
         running_funcs = RunningFuncs()
 
         schema = None
-        for d in [train_data, validate_data]:
+        for d in [train_data, eval_data]:
             if d is not None:
                 schema = d.schema
                 break
@@ -202,20 +172,22 @@
             running_funcs.add_func(self.union_data, ["train"], use_previews=True, save_result=True)
             running_funcs.add_func(model.set_predict_data_schema, [schema],
                                    use_previews=True, save_result=True)
-            if validate_data:
+            if eval_data:
                 LOGGER.warn("Validate data provided for Stepwise Module. It will not be used in model training.")
             return running_funcs
 
         if self.has_model or self.has_isometric_model:
             running_funcs.add_func(model.load_model, [args])
 
-        if self.has_train_data and self.has_validate_data:
+        if self.has_train_data and self.has_eval_data:
+            # todo_func_list.extend([model.set_flowid, model.fit, model.set_flowid, model.predict])
+            # todo_func_params.extend([['fit'], [train_data], ['validate'], [train_data, 'validate']])
             running_funcs.add_func(model.set_flowid, ['fit'])
-            running_funcs.add_func(model.fit, [train_data, validate_data])
+            running_funcs.add_func(model.fit, [train_data, eval_data])
             running_funcs.add_func(model.set_flowid, ['validate'])
             running_funcs.add_func(model.predict, [train_data], save_result=True)
             running_funcs.add_func(model.set_flowid, ['predict'])
-            running_funcs.add_func(model.predict, [validate_data], save_result=True)
+            running_funcs.add_func(model.predict, [eval_data], save_result=True)
             running_funcs.add_func(self.union_data, ["train", "validate"], use_previews=True, save_result=True)
             running_funcs.add_func(model.set_predict_data_schema, [schema],
                                    use_previews=True, save_result=True)
@@ -229,9 +201,9 @@
             running_funcs.add_func(model.set_predict_data_schema, [schema],
                                    use_previews=True, save_result=True)
 
-        elif self.has_validate_data:
+        elif self.has_eval_data:
             running_funcs.add_func(model.set_flowid, ['predict'])
-            running_funcs.add_func(model.predict, [validate_data], save_result=True)
+            running_funcs.add_func(model.predict, [eval_data], save_result=True)
             running_funcs.add_func(self.union_data, ["predict"], use_previews=True, save_result=True)
             running_funcs.add_func(model.set_predict_data_schema, [schema],
                                    use_previews=True, save_result=True)
