--- conflicted
+++ resolved
@@ -215,7 +215,6 @@
 
 SHARE_INFO_COL_NAME = "share_info"
 
-<<<<<<< HEAD
 # statistics
 COUNT = 'count'
 STANDARD_DEVIATION = 'stddev'
@@ -227,8 +226,8 @@
 VARIANCE = 'variance'
 COEFFICIENT_OF_VARIATION = 'coefficient_of_variance'
 
-=======
+
+
 # adapter model name
 HOMO_SBT = 'homo_sbt'
-HETERO_SBT = 'hetero_sbt'
->>>>>>> d4406a1c
+HETERO_SBT = 'hetero_sbt'