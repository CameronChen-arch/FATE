--- conflicted
+++ resolved
@@ -1400,111 +1400,6 @@
     "guest"
    ]
   }
-<<<<<<< HEAD
-=======
- },
- "HeteroGMFTransferVariable": {
-  "guest_uuid": {
-   "src": "guest",
-   "dst": [
-    "arbiter"
-   ]
-  },
-  "host_uuid": {
-   "src": "host",
-   "dst": [
-    "arbiter"
-   ]
-  },
-  "uuid_conflict_flag": {
-   "src": "arbiter",
-   "dst": [
-    "guest",
-    "host"
-   ]
-  },
-  "dh_pubkey": {
-   "src": "arbiter",
-   "dst": [
-    "guest",
-    "host"
-   ]
-  },
-  "dh_ciphertext_host": {
-   "src": "host",
-   "dst": [
-    "arbiter"
-   ]
-  },
-  "dh_ciphertext_guest": {
-   "src": "guest",
-   "dst": [
-    "arbiter"
-   ]
-  },
-  "dh_ciphertext_bc": {
-   "src": "arbiter",
-   "dst": [
-    "guest",
-    "host"
-   ]
-  },
-  "paillier_pubkey": {
-   "src": "arbiter",
-   "dst": [
-    "host"
-   ]
-  },
-  "guest_model": {
-   "src": "guest",
-   "dst": [
-    "arbiter"
-   ]
-  },
-  "host_model": {
-   "src": "host",
-   "dst": [
-    "arbiter"
-   ]
-  },
-  "aggregated_model": {
-   "src": "arbiter",
-   "dst": [
-    "guest",
-    "host"
-   ]
-  },
-  "is_converge": {
-   "src": "arbiter",
-   "dst": [
-    "guest",
-    "host"
-   ]
-  },
-  "guest_loss": {
-   "src": "guest",
-   "dst": [
-    "arbiter"
-   ]
-  },
-  "host_loss": {
-   "src": "host",
-   "dst": [
-    "arbiter"
-   ]
-  },
-  "host_user_num": {
-   "src": "host",
-   "dst": [
-    "guest"
-   ]
-  },
-  "guest_user_num": {
-   "src": "guest",
-   "dst": [
-    "host"
-   ]
-  }
  },
  "HeteroMFTransferVariable": {
   "guest_uuid": {
@@ -1934,6 +1829,5 @@
         "host"
       ]
     }
->>>>>>> 575277da
  }
 }