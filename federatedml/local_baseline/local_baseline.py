--- conflicted
+++ resolved
@@ -43,8 +43,8 @@
         self.model_param = LocalBaselineParam()
         self.model_name = 'LocalBaseline'
         self.metric_type = ""
-        self.model_param_name = 'LogisticRegressionParam'
-        self.model_meta_name = 'LogisticRegressionMeta'
+        self.model_param_name = 'LocalBaselineParam'
+        self.model_meta_name = 'LocalBaselineMeta'
 
         # one_ve_rest parameter
         self.need_one_vs_rest = None
@@ -162,7 +162,7 @@
         }
         return result
 
-<<<<<<< HEAD
+    @assert_io_num_rows_equal
     def _load_single_coef(self, result_obj):
         feature_shape = len(self.header)
         tmp_vars = np.zeros(feature_shape)
@@ -224,9 +224,6 @@
             self._load_single_model(result_obj)
         return
 
-=======
-    @assert_io_num_rows_equal
->>>>>>> d9e37e64
     def predict(self, data_instances):
         if not self.need_run:
             return
