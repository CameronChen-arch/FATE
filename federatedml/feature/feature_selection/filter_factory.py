--- conflicted
+++ resolved
@@ -147,18 +147,6 @@
     elif filter_name == consts.IV_FILTER:
         iv_param = model_param.iv_param
         this_param = _obtain_single_param(iv_param, idx)
-<<<<<<< HEAD
-        # this_param = copy.deepcopy(iv_param)
-        # for attr, value in iv_param.__dict__.items():
-        #     if value is not None:
-        #         value = value[idx]
-        #     setattr(this_param, attr, value)
-        # this_param.check()
-
-        iso_model = model.isometric_models.get(consts.BINNING_MODEL)
-        if iso_model is None:
-            raise ValueError("None of statistic model has provided when using iv filter")
-=======
 
         iso_model = model.isometric_models.get(consts.BINNING_MODEL)
         if iso_model is None:
@@ -181,28 +169,15 @@
         iso_model = model.isometric_models.get(consts.HOMO_SBT)
         if iso_model is None:
             raise ValueError("None of sbt model has provided when using sbt filter")
->>>>>>> 88efff77
         return FederatedIsoModelFilter(this_param, iso_model,
                                        role=role, cpp=model.component_properties)
 
     elif filter_name == consts.STATISTIC_FILTER:
         statistic_param = model_param.statistic_param
         this_param = _obtain_single_param(statistic_param, idx)
-<<<<<<< HEAD
-        # this_param = copy.deepcopy(statistic_param)
-        # for attr, value in statistic_param.__dict__.items():
-        #     if value is not None:
-        #         value = value[idx]
-        #     setattr(this_param, attr, value)
-        # this_param.check()
-        iso_model = model.isometric_models.get(consts.STATISTIC_MODEL)
-        if iso_model is None:
-            raise ValueError("None of statistic model has provided when using iv filter")
-=======
         iso_model = model.isometric_models.get(consts.STATISTIC_MODEL)
         if iso_model is None:
             raise ValueError("None of statistic model has provided when using statistic filter")
->>>>>>> 88efff77
         return IsoModelFilter(this_param, iso_model)
 
     elif filter_name == consts.PSI_FILTER:
@@ -211,11 +186,7 @@
 
         iso_model = model.isometric_models.get(consts.PSI)
         if iso_model is None:
-<<<<<<< HEAD
-            raise ValueError("None of statistic model has provided when using iv filter")
-=======
             raise ValueError("None of psi model has provided when using psi filter")
->>>>>>> 88efff77
         return IsoModelFilter(this_param, iso_model)
 
     else:
