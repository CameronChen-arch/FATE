--- conflicted
+++ resolved
@@ -56,15 +56,7 @@
 
         # encrypted_label_table_id = self.transfer_variable.generate_transferid(self.transfer_variable.encrypted_label)
         encrypted_label_table = self.transfer_variable.encrypted_label.get(idx=0)
-<<<<<<< HEAD
-        """
-        encrypted_label_table = federation.get(name=self.transfer_variable.encrypted_label.name,
-                                               tag=encrypted_label_table_id,
-                                               idx=0)
-        """
-=======
 
->>>>>>> 46dfdc6b
         LOGGER.info("Get encrypted_label_table from guest")
 
         encrypted_bin_sum = self.__static_encrypted_bin_label(data_bin_table, encrypted_label_table, self.cols_dict)
@@ -72,16 +64,6 @@
         self.transfer_variable.encrypted_bin_sum.remote(encrypted_bin_sum,
                                                         role=consts.GUEST,
                                                         idx=0)
-<<<<<<< HEAD
-        """
-        federation.remote(encrypted_bin_sum,
-                          name=self.transfer_variable.encrypted_bin_sum.name,
-                          tag=encrypted_bin_sum_id,
-                          role=consts.GUEST,
-                          idx=0)
-        """
-=======
->>>>>>> 46dfdc6b
 
         LOGGER.info("Sent encrypted_bin_sum to guest")
         data_instances = self.transform(data_instances)
