--- conflicted
+++ resolved
@@ -329,13 +329,9 @@
         output_format = self.support_output_format[output_format]
 
         # Now all of replace_method is "col", remain replace_area temporarily
-<<<<<<< HEAD
-        replace_area = self.support_replace_area[replace_method]
-=======
         LOGGER.debug("replace_method:{}".format(replace_method))
         # replace_area = self.support_replace_area[replace_method]
         replace_area = "col"
->>>>>>> 4a453ed8
         process_data = self.__transform_replace(data, transform_value, replace_area, output_format)
 
         # if isinstance(replace_method, str):
