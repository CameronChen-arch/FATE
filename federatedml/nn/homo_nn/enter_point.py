#
#  Copyright 2019 The FATE Authors. All Rights Reserved.
#
#  Licensed under the Apache License, Version 2.0 (the "License");
#  you may not use this file except in compliance with the License.
#  You may obtain a copy of the License at
#
#      http://www.apache.org/licenses/LICENSE-2.0
#
#  Unless required by applicable law or agreed to in writing, software
#  distributed under the License is distributed on an "AS IS" BASIS,
#  WITHOUT WARRANTIES OR CONDITIONS OF ANY KIND, either express or implied.
#  See the License for the specific language governing permissions and
#  limitations under the License.
#
import functools
import typing

from arch.api import session
from arch.api.utils import log_utils
from fate_flow.entity.metric import MetricMeta, MetricType, Metric
from federatedml.framework.homo.procedure import aggregator
from federatedml.model_base import ModelBase
from federatedml.nn.homo_nn import nn_model
from federatedml.nn.homo_nn.nn_model import restore_nn_model
from federatedml.optim.convergence import converge_func_factory
from federatedml.param.homo_nn_param import HomoNNParam
from federatedml.transfer_variable.transfer_class.homo_transfer_variable import HomoTransferVariable
from federatedml.util import consts

Logger = log_utils.getLogger()
MODEL_META_NAME = "HomoNNModelMeta"
MODEL_PARAM_NAME = "HomoNNModelParam"


def _build_model_dict(meta, param):
    return {MODEL_META_NAME: meta, MODEL_PARAM_NAME: param}


def _extract_param(model_dict: dict):
    return model_dict.get(MODEL_PARAM_NAME, None)


def _extract_meta(model_dict: dict):
    return model_dict.get(MODEL_META_NAME, None)


class HomoNNBase(ModelBase):

    def __init__(self):
        super().__init__()
        self.model_param = HomoNNParam()
        self.role = None

    def _init_model(self, param):
        super()._init_model(param)

        self.transfer_variable = HomoTransferVariable()
        secure_aggregate = param.secure_aggregate
        self.aggregator = aggregator.with_role(role=self.role,
                                               transfer_variable=self.transfer_variable,
                                               enable_secure_aggregate=secure_aggregate)
        self.max_iter = param.max_iter
        self.aggregator_iter = 0

    def _iter_suffix(self):
        return self.aggregator_iter,


class HomoNNArbiter(HomoNNBase):

    def __init__(self):
        super().__init__()
        self.role = consts.ARBITER

    def _init_model(self, param):
        super(HomoNNArbiter, self)._init_model(param)
        early_stop = self.model_param.early_stop
        self.converge_func = converge_func_factory(early_stop.converge_func, early_stop.eps).is_converge
        self.loss_consumed = early_stop.converge_func != "weight_diff"

    def callback_loss(self, iter_num, loss):
        metric_meta = MetricMeta(name='train',
                                 metric_type=MetricType.LOSS,
                                 extra_metas={
                                     "unit_name": "iters",
                                 })

        self.callback_meta(metric_name='loss', metric_namespace='train', metric_meta=metric_meta)
        self.callback_metric(metric_name='loss',
                             metric_namespace='train',
                             metric_data=[Metric(iter_num, loss)])

    def _check_monitored_status(self):
        loss = self.aggregator.aggregate_loss(suffix=self._iter_suffix())
        Logger.info(f"loss at iter {self.aggregator_iter}: {loss}")
        self.callback_loss(self.aggregator_iter, loss)
        if self.loss_consumed:
            converge_args = (loss,) if self.loss_consumed else (self.aggregator.model,)
            return self.aggregator.send_converge_status(self.converge_func,
                                                        converge_args=converge_args,
                                                        suffix=self._iter_suffix())

    def fit(self, data_inst):
        while self.aggregator_iter < self.max_iter:
            self.aggregator.aggregate_and_broadcast(suffix=self._iter_suffix())

            if self._check_monitored_status():
                Logger.info(f"early stop at iter {self.aggregator_iter}")
                break
            self.aggregator_iter += 1
        else:
            Logger.warn(f"reach max iter: {self.aggregator_iter}, not converged")

    def save_model(self):
        return self.aggregator.model


class HomoNNClient(HomoNNBase):

    def __init__(self):
        super().__init__()

    def _init_model(self, param):
        super(HomoNNClient, self)._init_model(param)
        self.batch_size = param.batch_size
        self.aggregate_every_n_epoch = 1
        self.nn_define = param.nn_define
        self.config_type = param.config_type
        self.optimizer = param.optimizer
        self.loss = param.loss
        self.metrics = param.metrics
        self.data_converter = nn_model.get_data_converter(self.config_type)
        self.model_builder = nn_model.get_nn_builder(config_type=self.config_type)

    def _check_monitored_status(self, data, epoch_degree):
        metrics = self.nn_model.evaluate(data)
        Logger.info(f"metrics at iter {self.aggregator_iter}: {metrics}")
        loss = metrics["loss"]
        self.aggregator.send_loss(loss=loss,
                                  degree=epoch_degree,
                                  suffix=self._iter_suffix())
        return self.aggregator.get_converge_status(suffix=self._iter_suffix())

    def __build_nn_model(self, input_shape):
        self.nn_model = self.model_builder(input_shape=input_shape,
                                           nn_define=self.nn_define,
                                           optimizer=self.optimizer,
                                           loss=self.loss,
                                           metrics=self.metrics)

    def fit(self, data_inst, *args):

        data = self.data_converter.convert(data_inst, batch_size=self.batch_size)
        self.__build_nn_model(data.get_shape()[0])

        epoch_degree = float(len(data))

        while self.aggregator_iter < self.max_iter:
            Logger.info(f"start {self.aggregator_iter}_th aggregation")

            # train
            self.nn_model.train(data, aggregate_every_n_epoch=self.aggregate_every_n_epoch)

            # send model for aggregate, then set aggregated model to local
            modify_func: typing.Callable = functools.partial(self.aggregator.aggregate_then_get,
                                                             degree=epoch_degree * self.aggregate_every_n_epoch,
                                                             suffix=self._iter_suffix())
            self.nn_model.modify(modify_func)

            # calc loss and check convergence
            if self._check_monitored_status(data, epoch_degree):
                Logger.info(f"early stop at iter {self.aggregator_iter}")
                break

            Logger.info(f"role {self.role} finish {self.aggregator_iter}_th aggregation")
            self.aggregator_iter += 1
        else:
            Logger.warn(f"reach max iter: {self.aggregator_iter}, not converged")

    def export_model(self):
        return _build_model_dict(meta=self._get_meta(), param=self._get_param())

    def _get_meta(self):
        from federatedml.protobuf.generated import nn_model_meta_pb2
        meta_pb = nn_model_meta_pb2.NNModelMeta()
        meta_pb.params.CopyFrom(self.model_param.generate_pb())
        meta_pb.aggregate_iter = self.aggregator_iter
        return meta_pb

    def _get_param(self):
        from federatedml.protobuf.generated import nn_model_param_pb2
        param_pb = nn_model_param_pb2.NNModelParam()
        param_pb.saved_model_bytes = self.nn_model.export_model()
        return param_pb

    def predict(self, data_inst):
        data = self.data_converter.convert(data_inst, batch_size=self.batch_size)
<<<<<<< HEAD
        result_table = session.table(name=session.generateUniqueId(), namespace=session.get_session_id())
=======
>>>>>>> 35f58316
        kv = map(lambda x: (x[0], list(x[1])), zip(data.get_keys(), self.nn_model.predict(data)))
        return session.parallelize(kv, include_key=True)

    def _load_model(self, model_dict):
        model_dict = list(model_dict["model"].values())[0]
        model_obj = _extract_param(model_dict)
        meta_obj = _extract_meta(model_dict)
        self.model_param.restore_from_pb(meta_obj.params)
        self._init_model(self.model_param)
        self.aggregator_iter = meta_obj.aggregate_iter
        self.nn_model = restore_nn_model(self.config_type, model_obj.saved_model_bytes)


class HomoNNHost(HomoNNClient):

    def __init__(self):
        super().__init__()
        self.role = consts.HOST


class HomoNNGuest(HomoNNClient):

    def __init__(self):
        super().__init__()
        self.role = consts.GUEST<|MERGE_RESOLUTION|>--- conflicted
+++ resolved
@@ -17,8 +17,7 @@
 import typing
 
 from arch.api import session
-from arch.api.utils import log_utils
-from fate_flow.entity.metric import MetricMeta, MetricType, Metric
+from arch.api.utils.log_utils import LoggerFactory
 from federatedml.framework.homo.procedure import aggregator
 from federatedml.model_base import ModelBase
 from federatedml.nn.homo_nn import nn_model
@@ -28,7 +27,7 @@
 from federatedml.transfer_variable.transfer_class.homo_transfer_variable import HomoTransferVariable
 from federatedml.util import consts
 
-Logger = log_utils.getLogger()
+Logger = LoggerFactory.get_logger()
 MODEL_META_NAME = "HomoNNModelMeta"
 MODEL_PARAM_NAME = "HomoNNModelParam"
 
@@ -196,10 +195,6 @@
 
     def predict(self, data_inst):
         data = self.data_converter.convert(data_inst, batch_size=self.batch_size)
-<<<<<<< HEAD
-        result_table = session.table(name=session.generateUniqueId(), namespace=session.get_session_id())
-=======
->>>>>>> 35f58316
         kv = map(lambda x: (x[0], list(x[1])), zip(data.get_keys(), self.nn_model.predict(data)))
         return session.parallelize(kv, include_key=True)
 
