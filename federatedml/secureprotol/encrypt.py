--- conflicted
+++ resolved
@@ -20,12 +20,14 @@
 from Cryptodome import Random
 from Cryptodome.PublicKey import RSA
 
+# from arch.api.utils import log_utils
 from federatedml.secureprotol import gmpy_math
 from federatedml.secureprotol.affine import AffineCipher
 from federatedml.secureprotol.fate_paillier import PaillierKeypair
 from federatedml.secureprotol.random import RandomPads
 
 
+# LOGGER = log_utils.getLogger()
 from federatedml.secureprotol.iterative_affine import IterativeAffineCipher
 
 
@@ -230,23 +232,16 @@
                     ret = rand.add_rand_pads(ret, -1.0)
             return ret
         elif isinstance(value, torch.Tensor):
-<<<<<<< HEAD
             shape = value.shape
             value = value.view(-1)
-=======
->>>>>>> b344202c
             ret = value.numpy()
             for uid, rand in self._rands.items():
                 if uid > self._uuid:
                     ret = rand.add_rand_pads(ret, 1.0)
                 else:
                     ret = rand.add_rand_pads(ret, -1.0)
-<<<<<<< HEAD
             ret = torch.Tensor(ret)
             return ret.reshape(shape)
-=======
-            return torch.Tensor(ret)
->>>>>>> b344202c
         else:
             ret = value
             for uid, rand in self._rands.items():
