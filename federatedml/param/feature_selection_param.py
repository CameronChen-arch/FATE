--- conflicted
+++ resolved
@@ -345,12 +345,8 @@
         Specify which columns need to calculated. Each element in the list represent for a column name in header.
 
     filter_methods: list, ["manually", "iv_filter", "statistic_filter",
-<<<<<<< HEAD
-                            "psi_filter","percentage_value"],
-=======
                             "psi_filter", “hetero_sbt_filter", "homo_sbt_filter",
                              "percentage_value"],
->>>>>>> 88efff77
                  default: ["manually"]
 
         The following methods will be deprecated in future version:
@@ -408,17 +404,11 @@
                  outlier_param=OutlierColsSelectionParam(),
                  manually_param=ManuallyFilterParam(),
                  percentage_value_param=PercentageValueParam(),
-<<<<<<< HEAD
-                 iv_param=CommonFilterParam(metrics="iv"),
-                 statistic_param=CommonFilterParam(metrics=""),
-                 psi_param=CommonFilterParam(metrics=consts.PSI),
-=======
                  iv_param=CommonFilterParam(metrics=consts.IV),
                  statistic_param=CommonFilterParam(metrics=consts.MEAN),
                  psi_param=CommonFilterParam(metrics=consts.PSI,
                                              take_high=False),
                  sbt_param=CommonFilterParam(metrics=consts.FEATURE_IMPORTANCE),
->>>>>>> 88efff77
                  need_run=True
                  ):
         super(FeatureSelectionParam, self).__init__()
@@ -445,11 +435,7 @@
         self.iv_param = copy.deepcopy(iv_param)
         self.statistic_param = copy.deepcopy(statistic_param)
         self.psi_param = copy.deepcopy(psi_param)
-<<<<<<< HEAD
-
-=======
         self.sbt_param = copy.deepcopy(sbt_param)
->>>>>>> 88efff77
         self.need_run = need_run
 
     def check(self):
@@ -463,12 +449,8 @@
                                                    consts.COEFFICIENT_OF_VARIATION_VALUE_THRES, consts.OUTLIER_COLS,
                                                    consts.MANUALLY_FILTER, consts.PERCENTAGE_VALUE,
                                                    consts.IV_FILTER, consts.STATISTIC_FILTER, consts.IV_TOP_K,
-<<<<<<< HEAD
-                                                   consts.PSI_FILTER])
-=======
                                                    consts.PSI_FILTER, consts.HETERO_SBT_FILTER,
                                                    consts.HOMO_SBT_FILTER])
->>>>>>> 88efff77
 
             self.filter_methods[idx] = method
 
@@ -484,10 +466,6 @@
         self.percentage_value_param.check()
 
         self.iv_param.check()
-<<<<<<< HEAD
-        self.statistic_param.check()
-        self.psi_param.check()
-=======
         for th in self.iv_param.take_high:
             if not th:
                 raise ValueError("Iv filter should take higher iv features")
@@ -510,5 +488,4 @@
                 raise ValueError("SBT filter should take higher feature_importance features")
         for m in self.sbt_param.metrics:
             if m != consts.FEATURE_IMPORTANCE:
-                raise ValueError("For SBT filter, metrics should be 'feature_importance'")
->>>>>>> 88efff77
+                raise ValueError("For SBT filter, metrics should be 'feature_importance'")