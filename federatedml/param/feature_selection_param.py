--- conflicted
+++ resolved
@@ -210,7 +210,6 @@
 
     left_col_names: list of string, default: None
         Specify left col names
-<<<<<<< HEAD
 
     Both Filter_out or left parameters only works for this specific filter. For instances, if you set some columns left
     in this filter but those columns are filtered by other filters, those columns will NOT left in final.
@@ -218,15 +217,6 @@
     Please note that (left_col_indexes & left_col_names) cannot use with
         (filter_out_indexes & filter_out_names) simultaneously.
 
-=======
-
-    Both Filter_out or left parameters only works for this specific filter. For instances, if you set some columns left
-    in this filter but those columns are filtered by other filters, those columns will NOT left in final.
-
-    Please note that (left_col_indexes & left_col_names) cannot use with
-        (filter_out_indexes & filter_out_names) simultaneously.
-
->>>>>>> 7e5274ed
     """
 
     def __init__(self, filter_out_indexes=None, filter_out_names=None, left_col_indexes=None,
@@ -264,12 +254,8 @@
         Specify which columns need to calculated. Each element in the list represent for a column name in header.
 
     filter_methods: list, ["manually", "unique_value", "iv_value_thres", "iv_percentile",
-<<<<<<< HEAD
-                "coefficient_of_variation_value_thres", "outlier_cols", "percentage_value"],
-=======
                 "coefficient_of_variation_value_thres", "outlier_cols", "percentage_value",
                 "iv_top_k"],
->>>>>>> 7e5274ed
                  default: ["unique_value"]
 
         Specify the filter methods used in feature selection. The orders of filter used is depended on this list.
@@ -341,12 +327,8 @@
             method = method.lower()
             self.check_valid_value(method, descr, [consts.UNIQUE_VALUE, consts.IV_VALUE_THRES, consts.IV_PERCENTILE,
                                                    consts.COEFFICIENT_OF_VARIATION_VALUE_THRES, consts.OUTLIER_COLS,
-<<<<<<< HEAD
-                                                   consts.MANUALLY_FILTER, consts.PERCENTAGE_VALUE])
-=======
                                                    consts.MANUALLY_FILTER, consts.PERCENTAGE_VALUE,
                                                    consts.IV_TOP_K])
->>>>>>> 7e5274ed
             self.filter_methods[idx] = method
 
         self.check_defined_type(self.select_col_indexes, descr, ['list', 'int'])
