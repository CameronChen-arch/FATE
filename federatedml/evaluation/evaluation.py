#
#  Copyright 2019 The FATE Authors. All Rights Reserved.
#
#  Licensed under the Apache License, Version 2.0 (the "License");
#  you may not use this file except in compliance with the License.
#  You may obtain a copy of the License at
#
#      http://www.apache.org/licenses/LICENSE-2.0
#
#  Unless required by applicable law or agreed to in writing, software
#  distributed under the License is distributed on an "AS IS" BASIS,
#  WITHOUT WARRANTIES OR CONDITIONS OF ANY KIND, either express or implied.
#  See the License for the specific language governing permissions and
#  limitations under the License.
#
import sys
from collections import defaultdict
import math
import numpy as np
import logging

from sklearn.metrics import accuracy_score
from sklearn.metrics import confusion_matrix
from sklearn.metrics import explained_variance_score
from sklearn.metrics import mean_absolute_error
from sklearn.metrics import mean_squared_error
from sklearn.metrics import mean_squared_log_error
from sklearn.metrics import median_absolute_error
from sklearn.metrics import r2_score
from sklearn.metrics import precision_score
from sklearn.metrics import recall_score
from sklearn.metrics import roc_auc_score
from sklearn.metrics import roc_curve

from arch.api.utils import log_utils
from fate_flow.entity.metric import Metric, MetricMeta

from federatedml.param import EvaluateParam
from federatedml.util import consts
from federatedml.model_base import ModelBase

LOGGER = log_utils.getLogger()


class PerformanceRecorder():
    """
    This class record performance(single value metrics during the training process)
    """

    def __init__(self):

        # all of them are single value metrics
        self.allowed_metric = [consts.AUC,
<<<<<<< HEAD
                               consts.EXPLAINED_VARIANCE,
                               consts.MEAN_ABSOLUTE_ERROR,
                               consts.MEAN_SQUARED_ERROR,
                               consts.MEAN_SQUARED_LOG_ERROR,
                               consts.MEDIAN_ABSOLUTE_ERROR,
                               consts.R2_SCORE,
                               consts.ROOT_MEAN_SQUARED_ERROR,
                               consts.PRECISION,
                               consts.RECALL,
                               consts.ACCURACY,
                               consts.KS
                               ]
=======
                              consts.EXPLAINED_VARIANCE,
                              consts.MEAN_ABSOLUTE_ERROR,
                              consts.MEAN_SQUARED_ERROR,
                              consts.MEAN_SQUARED_LOG_ERROR,
                              consts.MEDIAN_ABSOLUTE_ERROR,
                              consts.R2_SCORE,
                              consts.ROOT_MEAN_SQUARED_ERROR,
                              consts.PRECISION,
                              consts.RECALL,
                              consts.ACCURACY,
                              consts.KS
                            ]
>>>>>>> 8f315a7d

        self.larger_is_better = [consts.AUC,
                                 consts.R2_SCORE,
                                 consts.PRECISION,
                                 consts.RECALL,
                                 consts.EXPLAINED_VARIANCE,
                                 consts.ACCURACY,
                                 consts.KS
                                 ]

        self.smaller_is_better = [consts.ROOT_MEAN_SQUARED_ERROR,
                                  consts.MEAN_ABSOLUTE_ERROR,
                                  consts.MEAN_SQUARED_ERROR,
                                  consts.MEAN_SQUARED_LOG_ERROR]

        self.cur_best_performance = {}

        self.no_improvement_round = {}  # record no improvement round of all metrics

    def has_improved(self, val: float, metric: str, cur_best: dict):

        if metric not in cur_best:
            return True

        if metric in self.larger_is_better and val > cur_best[metric]:
            return True

        elif metric in self.smaller_is_better and val < cur_best[metric]:
            return True

        return False

    def update(self, eval_dict: dict):
        """
        Parameters
        ----------
        eval_dict dict, {metric_name:metric_val}, e.g. {'auc':0.99}
        Returns stop flag, if should stop return True, else False
        -------
        """
        if len(eval_dict) == 0:
            return

        for metric in eval_dict:
            if metric not in self.allowed_metric:
                continue
            if self.has_improved(eval_dict[metric], metric, self.cur_best_performance):
                self.cur_best_performance[metric] = eval_dict[metric]
                self.no_improvement_round[metric] = 0
            else:
                self.no_improvement_round[metric] += 1


class Evaluation(ModelBase):
    def __init__(self):
        super().__init__()
        self.model_param = EvaluateParam()
        self.eval_results = defaultdict(list)

        self.save_single_value_metric_list = [consts.AUC,
                                              consts.EXPLAINED_VARIANCE,
                                              consts.MEAN_ABSOLUTE_ERROR,
                                              consts.MEAN_SQUARED_ERROR,
                                              consts.MEAN_SQUARED_LOG_ERROR,
                                              consts.MEDIAN_ABSOLUTE_ERROR,
                                              consts.R2_SCORE,
                                              consts.ROOT_MEAN_SQUARED_ERROR]
        self.save_curve_metric_list = [consts.KS, consts.ROC, consts.LIFT, consts.GAIN, consts.PRECISION, consts.RECALL,
                                       consts.ACCURACY]

        self.regression_support_func = [
            consts.EXPLAINED_VARIANCE,
            consts.MEAN_ABSOLUTE_ERROR,
            consts.MEAN_SQUARED_ERROR,
            consts.MEDIAN_ABSOLUTE_ERROR,
            consts.R2_SCORE,
            consts.ROOT_MEAN_SQUARED_ERROR
        ]

        self.binary_classification_support_func = [
            consts.AUC,
            consts.KS,
            consts.LIFT,
            consts.GAIN,
            consts.ACCURACY,
            consts.PRECISION,
            consts.RECALL,
            consts.ROC
        ]

        self.multi_classification_support_func = [
            consts.ACCURACY,
            consts.PRECISION,
            consts.RECALL
        ]

        self.metrics = {consts.BINARY: self.binary_classification_support_func,
                        consts.MULTY: self.multi_classification_support_func,
                        consts.REGRESSION: self.regression_support_func}

        self.round_num = 6

        # record name of train and validate dataset
        self.validate_key = set()
        self.train_key = set()

        self.validate_metric = {}
        self.train_metric = {}

    def _init_model(self, model):
        self.model_param = model
        self.eval_type = self.model_param.eval_type
        self.pos_label = self.model_param.pos_label

    def _run_data(self, data_sets=None, stage=None):
        if not self.need_run:
            return

        data = {}
        for data_key in data_sets:
            if data_sets[data_key].get("data", None):
                data[data_key] = data_sets[data_key]["data"]

        if stage == "fit":
            self.data_output = self.fit(data)
        else:
            LOGGER.warning("Evaluation has not transform, return")

    def split_data_with_type(self, data: list) -> dict:

        split_result = defaultdict(list)
        for value in data:
            mode = value[1][4]
            split_result[mode].append(value)

        return split_result

    def evaluate_metircs(self, mode: str, data: list) -> dict:
        labels = []
        pred_scores = []
        pred_labels = []

        for d in data:
            labels.append(d[1][0])
            pred_labels.append(d[1][1])
            pred_scores.append(d[1][2])

        if self.eval_type == consts.BINARY or self.eval_type == consts.REGRESSION:
            if self.pos_label and self.eval_type == consts.BINARY:
                new_labels = []
                for label in labels:
                    if self.pos_label == label:
                        new_labels.append(1)
                    else:
                        new_labels.append(0)
                labels = new_labels

            pred_results = pred_scores
        else:
            pred_results = pred_labels

        eval_result = defaultdict(list)

        if self.eval_type in self.metrics:
            metrics = self.metrics[self.eval_type]
        else:
            LOGGER.warning("Unknown eval_type of {}".format(self.eval_type))
            metrics = []

        for eval_metric in metrics:
            res = getattr(self, eval_metric)(labels, pred_results)
            if res is not None:
                try:
                    if math.isinf(res):
                        res = float(-9999999)
                        LOGGER.info("res is inf, set to {}".format(res))
                except:
                    pass

                eval_result[eval_metric].append(mode)
                eval_result[eval_metric].append(res)

        return eval_result

    def fit(self, data, return_result=False):
        if len(data) <= 0:
            return

        self.eval_results.clear()
        for (key, eval_data) in data.items():
            eval_data_local = list(eval_data.collect())
            split_data_with_label = self.split_data_with_type(eval_data_local)
            for mode, data in split_data_with_label.items():
                eval_result = self.evaluate_metircs(mode, data)
                self.eval_results[key].append(eval_result)
                LOGGER.debug('mode is {}'.format(mode))
                if mode == 'validate':
                    self.validate_key.add(key)
                elif mode == 'train':
                    self.train_key.add(key)

        return self.callback_metric_data(return_single_val_metrics=return_result)

    def __save_single_value(self, result, metric_name, metric_namespace, eval_name):
        self.tracker.log_metric_data(metric_namespace, metric_name,
                                     [Metric(eval_name, np.round(result, self.round_num))])
        self.tracker.set_metric_meta(metric_namespace, metric_name,
                                     MetricMeta(name=metric_name, metric_type="EVALUATION_SUMMARY"))

    def __save_curve_data(self, x_axis_list, y_axis_list, metric_name, metric_namespace):
        points = []
        for i, value in enumerate(x_axis_list):
            if isinstance(value, float):
                value = np.round(value, self.round_num)
            points.append((value, np.round(y_axis_list[i], self.round_num)))
        points.sort(key=lambda x: x[0])

        metric_points = [Metric(point[0], point[1]) for point in points]
        self.tracker.log_metric_data(metric_namespace, metric_name, metric_points)

    def __save_curve_meta(self, metric_name, metric_namespace, metric_type, unit_name=None, ordinate_name=None,
                          curve_name=None, best=None, pair_type=None, thresholds=None):
        extra_metas = {}
        metric_type = "_".join([metric_type, "EVALUATION"])

        key_list = ["unit_name", "ordinate_name", "curve_name", "best", "pair_type", "thresholds"]
        for key in key_list:
            value = locals()[key]
            if value:
                if key == "thresholds":
                    value = np.round(value, self.round_num).tolist()
                extra_metas[key] = value

        self.tracker.set_metric_meta(metric_namespace, metric_name,
                                     MetricMeta(name=metric_name, metric_type=metric_type, extra_metas=extra_metas))

    def __filt_override_unit_ordinate_coordinate(self, x_sets, y_sets):
        max_y_dict = {}
        for idx, x_value in enumerate(x_sets):
            if x_value not in max_y_dict:
                max_y_dict[x_value] = {"max_y": y_sets[idx], "idx": idx}
            else:
                max_y = max_y_dict[x_value]["max_y"]
                if max_y < y_sets[idx]:
                    max_y_dict[x_value] = {"max_y": y_sets[idx], "idx": idx}

        x = []
        y = []
        idx_list = []
        for key, value in max_y_dict.items():
            x.append(key)
            y.append(value["max_y"])
            idx_list.append(value["idx"])

        return x, y, idx_list

    def __save_roc(self, data_type, metric_name, metric_namespace, metric_res):
        fpr, tpr, thresholds, _ = metric_res

        # set roc edge value
        fpr.append(1.0)
        tpr.append(1.0)

        fpr, tpr, idx_list = self.__filt_override_unit_ordinate_coordinate(fpr, tpr)
        edge_idx = idx_list[-1]
        if edge_idx == len(thresholds):
            idx_list = idx_list[:-1]
        thresholds = [thresholds[idx] for idx in idx_list]

        self.__save_curve_data(fpr, tpr, metric_name, metric_namespace)
        self.__save_curve_meta(metric_name=metric_name, metric_namespace=metric_namespace,
                               metric_type="ROC", unit_name="fpr", ordinate_name="tpr",
                               curve_name=data_type, thresholds=thresholds)

    def callback_metric_data(self, return_single_val_metrics=False):

        """
        Parameters
        ----------
        return_single_val_metrics if True return single_val_metrics
        Returns None or return_result dict
        -------
        """

        collect_dict = {}
        LOGGER.debug('callback metric called')

        for (data_type, eval_res_list) in self.eval_results.items():

            LOGGER.debug('data type is {}'.format(data_type))

            if data_type in self.validate_key:
                collect_dict = self.validate_metric
            elif data_type in self.train_key:
                collect_dict = self.train_metric

            precision_recall = {}
            for eval_res in eval_res_list:
                for (metric, metric_res) in eval_res.items():
                    metric_namespace = metric_res[0]
                    metric_name = '_'.join([data_type, metric])

                    if metric in self.save_single_value_metric_list:
                        self.__save_single_value(metric_res[1], metric_name=data_type, metric_namespace=metric_namespace
                                                 , eval_name=metric)
                        collect_dict[metric] = metric_res[1]

                    elif metric == consts.KS:
                        best_ks, fpr, tpr, thresholds, cuts = metric_res[1]
                        self.__save_single_value(best_ks, metric_name=data_type,
                                                 metric_namespace=metric_namespace,
                                                 eval_name=metric)
                        collect_dict[metric] = best_ks

                        metric_name_fpr = '_'.join([metric_name, "fpr"])
                        curve_name_fpr = "_".join([data_type, "fpr"])
                        self.__save_curve_data(cuts, fpr, metric_name_fpr, metric_namespace)
                        self.__save_curve_meta(metric_name=metric_name_fpr, metric_namespace=metric_namespace,
                                               metric_type=metric.upper(), unit_name="",
                                               curve_name=curve_name_fpr, pair_type=data_type, thresholds=thresholds)

                        metric_name_tpr = '_'.join([metric_name, "tpr"])
                        curve_name_tpr = "_".join([data_type, "tpr"])
                        self.__save_curve_data(cuts, tpr, metric_name_tpr, metric_namespace)
                        self.__save_curve_meta(metric_name_tpr, metric_namespace, metric.upper(), unit_name="",
                                               curve_name=curve_name_tpr, pair_type=data_type, thresholds=thresholds)

                    elif metric == consts.ROC:
                        self.__save_roc(data_type, metric_name, metric_namespace, metric_res[1])

                    elif metric in [consts.ACCURACY, consts.LIFT, consts.GAIN]:
                        if self.eval_type == consts.MULTY and metric == consts.ACCURACY:
                            self.__save_single_value(metric_res[1], metric_name=data_type,
                                                     metric_namespace=metric_namespace,
                                                     eval_name=metric)
                            collect_dict[metric] = metric_res[1]
                            continue

                        score, cuts, thresholds = metric_res[1]

                        if metric in [consts.LIFT, consts.GAIN]:
                            score = [float(s[1]) for s in score]
                            cuts = [float(c[1]) for c in cuts]
                            cuts, score, idx_list = self.__filt_override_unit_ordinate_coordinate(cuts, score)
                            thresholds = [thresholds[idx] for idx in idx_list]

                            score.append(1.0)
                            cuts.append(1.0)
                            thresholds.append(0.0)

                        self.__save_curve_data(cuts, score, metric_name, metric_namespace)
                        self.__save_curve_meta(metric_name=metric_name, metric_namespace=metric_namespace,
                                               metric_type=metric.upper(), unit_name="",
                                               curve_name=data_type, thresholds=thresholds)

                    elif metric in [consts.PRECISION, consts.RECALL]:
                        precision_recall[metric] = metric_res
                        if len(precision_recall) < 2:
                            continue

                        precision_res = precision_recall.get(consts.PRECISION)
                        recall_res = precision_recall.get(consts.RECALL)

                        if precision_res[0] != recall_res[0]:
                            LOGGER.warning(
                                "precision mode:{} is not equal to recall mode:{}".format(precision_res[0],
                                                                                          recall_res[0]))
                            continue

                        metric_namespace = precision_res[0]
                        metric_name_precision = '_'.join([data_type, "precision"])
                        metric_name_recall = '_'.join([data_type, "recall"])

                        pos_precision_score = precision_res[1][0]
                        precision_cuts = precision_res[1][1]
                        if len(precision_res[1]) >= 3:
                            precision_thresholds = precision_res[1][2]
                        else:
                            precision_thresholds = None

                        pos_recall_score = recall_res[1][0]
                        recall_cuts = recall_res[1][1]

                        if len(recall_res[1]) >= 3:
                            recall_thresholds = recall_res[1][2]
                        else:
                            recall_thresholds = None

                        precision_curve_name = data_type
                        recall_curve_name = data_type
                        if self.eval_type == consts.BINARY:
                            pos_precision_score = [score[1] for score in pos_precision_score]
                            pos_recall_score = [score[1] for score in pos_recall_score]

                            pos_recall_score, pos_precision_score, idx_list = self.__filt_override_unit_ordinate_coordinate(
                                pos_recall_score, pos_precision_score)

                            precision_cuts = [precision_cuts[idx] for idx in idx_list]
                            recall_cuts = [recall_cuts[idx] for idx in idx_list]

                            edge_idx = idx_list[-1]
                            if edge_idx == len(precision_thresholds) - 1:
                                idx_list = idx_list[:-1]
                            precision_thresholds = [precision_thresholds[idx] for idx in idx_list]
                            recall_thresholds = [recall_thresholds[idx] for idx in idx_list]

                        elif self.eval_type == consts.MULTY:
                            average_precision = float(np.array(pos_precision_score).mean())
                            average_recall = float(np.array(pos_recall_score).mean())
                            self.__save_single_value(average_precision, metric_name=data_type,
                                                     metric_namespace=metric_namespace,
                                                     eval_name="precision")
                            self.__save_single_value(average_recall, metric_name=data_type,
                                                     metric_namespace=metric_namespace,
                                                     eval_name="recall")
                            collect_dict[consts.PRECISION] = average_precision
                            collect_dict[consts.RECALL] = average_recall

                            precision_curve_name = metric_name_precision
                            recall_curve_name = metric_name_recall

                        self.__save_curve_data(precision_cuts, pos_precision_score, metric_name_precision,
                                               metric_namespace)
                        self.__save_curve_meta(metric_name_precision, metric_namespace,
                                               "_".join([consts.PRECISION.upper(), self.eval_type.upper()]),
                                               unit_name="", ordinate_name="Precision", curve_name=precision_curve_name,
                                               pair_type=data_type, thresholds=precision_thresholds)

                        self.__save_curve_data(recall_cuts, pos_recall_score, metric_name_recall,
                                               metric_namespace)
                        self.__save_curve_meta(metric_name_recall, metric_namespace,
                                               "_".join([consts.RECALL.upper(), self.eval_type.upper()]),
                                               unit_name="", ordinate_name="Recall", curve_name=recall_curve_name,
                                               pair_type=data_type, thresholds=recall_thresholds)
                    else:
                        LOGGER.warning("Unknown metric:{}".format(metric))

        if return_single_val_metrics:
            if len(self.validate_metric) != 0:
                LOGGER.debug("return validate metric")
                return self.validate_metric
            else:
                LOGGER.debug("validate metric is empty, return train metric")
                return self.train_metric

    def __filt_threshold(self, thresholds, step):
        cuts = list(map(float, np.arange(0, 1, step)))
        size = len(list(thresholds))
        thresholds.sort(reverse=True)
        index_list = [int(size * cut) for cut in cuts]
        new_thresholds = [thresholds[idx] for idx in index_list]

        return new_thresholds, cuts

    def auc(self, labels, pred_scores):
        """
        Compute AUC for binary classification.
        Parameters
        ----------
        labels: value list. The labels of data set.
        pred_scores: value list. The predict results of model. It should be corresponding to labels each data.
        Returns
        ----------
        float
            The AUC
        """
        if self.eval_type == consts.BINARY:
            return roc_auc_score(labels, pred_scores)
        else:
            logging.warning("auc is just suppose Binary Classification! return None as results")
            return None

    def explained_variance(self, labels, pred_scores):
        """
        Compute explain variance
        Parameters
        ----------
        labels: value list. The labels of data set.
        pred_scores: value list. The predict results of model. It should be corresponding to labels each data.
        Returns
        ----------
        float
            The explain variance
        """
        return explained_variance_score(labels, pred_scores)

    def mean_absolute_error(self, labels, pred_scores):
        """
        Compute mean absolute error
        Parameters
        ----------
        labels: value list. The labels of data set.
        pred_scores: value list. The predict results of model. It should be corresponding to labels each data.
        Returns
        ----------
        float
            A non-negative floating point.
        """
        return mean_absolute_error(labels, pred_scores)

    def mean_squared_error(self, labels, pred_scores):
        """
        Compute mean square error
        Parameters
        ----------
        labels: value list. The labels of data set.
        pred_scores: value list. The predict results of model. It should be corresponding to labels each data.
        Returns
        ----------
        float
            A non-negative floating point value
        """
        return mean_squared_error(labels, pred_scores)

    def mean_squared_log_error(self, labels, pred_scores):
        """
        Compute mean squared logarithmic error
        Parameters
        ----------
        labels: value list. The labels of data set.
        pred_scores: value list. The predict results of model. It should be corresponding to labels each data.
        Returns
        ----------
        float
            A non-negative floating point value
        """
        return mean_squared_log_error(labels, pred_scores)

    def median_absolute_error(self, labels, pred_scores):
        """
        Compute median absolute error
        Parameters
        ----------
        labels: value list. The labels of data set.
        pred_scores: value list. The predict results of model. It should be corresponding to labels each data.
        Returns
        ----------
        float
            A positive floating point value
        """
        return median_absolute_error(labels, pred_scores)

    def r2_score(self, labels, pred_scores):
        """
        Compute R^2 (coefficient of determination) score
        Parameters
        ----------
        labels: value list. The labels of data set.
        pred_scores: value list. The predict results of model. It should be corresponding to labels each data.
        Returns
        ----------
        float
            The R^2 score
        """
        return r2_score(labels, pred_scores)

    def root_mean_squared_error(self, labels, pred_scores):
        """
        Compute the root of mean square error
        Parameters
        ----------
        labels: value list. The labels of data set.
        pred_scores: value list. The predict results of model. It should be corresponding to labels each data.
        Return
        ----------
        float
            A positive floating point value
        """
        return np.sqrt(mean_squared_error(labels, pred_scores))

    def roc(self, labels, pred_scores):
        if self.eval_type == consts.BINARY:
            fpr, tpr, thresholds = roc_curve(np.array(labels), np.array(pred_scores), drop_intermediate=1)
            fpr, tpr, thresholds = list(map(float, fpr)), list(map(float, tpr)), list(map(float, thresholds))

            filt_thresholds, cuts = self.__filt_threshold(thresholds=thresholds, step=0.01)
            new_thresholds = []
            new_tpr = []
            new_fpr = []
            for threshold in filt_thresholds:
                index = thresholds.index(threshold)
                new_tpr.append(tpr[index])
                new_fpr.append(fpr[index])
                new_thresholds.append(threshold)

            fpr = new_fpr
            tpr = new_tpr
            thresholds = new_thresholds
            return fpr, tpr, thresholds, cuts
        else:
            logging.warning("roc_curve is just suppose Binary Classification! return None as results")
            fpr, tpr, thresholds, cuts = None, None, None, None

            return fpr, tpr, thresholds, cuts

    def ks(self, labels, pred_scores):
        """
        Compute Kolmogorov-Smirnov
        Parameters
        ----------
        labels: value list. The labels of data set.
        pred_scores: pred_scores: value list. The predict results of model. It should be corresponding to labels each data.
        Returns
        ----------
        max_ks_interval: float max value of each tpr - fpt
        fpr:
        """
        score_label_list = []
        for i, label in enumerate(labels):
            score_label_list.append((pred_scores[i], label))

        score_label_list.sort(key=lambda x: x[0], reverse=True)
        cuts = [c / 100 for c in range(100)]
        data_size = len(pred_scores)
        indexs = [int(data_size * cut) for cut in cuts]
        score_threshold = [score_label_list[idx][0] for idx in indexs]

        fpr = []
        tpr = []
        ks = []
        for i, index in enumerate(indexs):
            positive = 0
            positive_recall = 0
            negative = 0
            false_positive = 0
            for score_label in score_label_list:
                pre_score = score_label[0]
                label = score_label[1]
                if label == self.pos_label:
                    positive += 1

                    if pre_score > score_threshold[i]:
                        positive_recall += 1

                if label == 0:
                    negative += 1
                    if pre_score > score_threshold[i]:
                        false_positive += 1

            if positive == 0 or negative == 0:
                raise ValueError("all labels are positive or negative, please check your data!")

            _tpr = positive_recall / positive
            _fpr = false_positive / negative
            _ks = _tpr - _fpr
            tpr.append(_tpr)
            fpr.append(_fpr)
            ks.append(_ks)

        fpr.append(1.0)
        tpr.append(1.0)
        cuts.append(1.0)

        return max(ks), fpr, tpr, score_threshold, cuts

    def lift(self, labels, pred_scores):
        """
        Compute lift of binary classification.
        Parameters
        ----------
        labels: value list. The labels of data set.
        pred_scores: pred_scores: value list. The predict results of model. It should be corresponding to labels each data.
        thresholds: value list. This parameter effective only for 'binary'. The predict scores will be 1 if it larger than thresholds, if not,
                    if will be 0. If not only one threshold in it, it will return several results according to the thresholds. default None
        Returns
        ----------
        float
            The lift
        """
        if self.eval_type == consts.BINARY:
            thresholds = list(set(pred_scores))
            thresholds, cuts = self.__filt_threshold(thresholds, 0.01)
            lift_operator = Lift()
            lift_y, lift_x = lift_operator.compute(labels, pred_scores, thresholds=thresholds)
            return lift_y, lift_x, thresholds
        else:
            logging.warning("lift is just suppose Binary Classification! return None as results")
            return None

    def gain(self, labels, pred_scores):
        """
        Compute gain of binary classification.
        Parameters
        ----------
        labels: value list. The labels of data set.
        pred_scores: pred_scores: value list. The predict results of model. It should be corresponding to labels each data.
        thresholds: value list. This parameter effective only for 'binary'. The predict scores will be 1 if it larger than thresholds, if not,
                    if will be 0. If not only one threshold in it, it will return several results according to the thresholds. default None
        Returns
        ----------
        float
            The gain
        """

        if self.eval_type == consts.BINARY:
            thresholds = list(set(pred_scores))
            thresholds, cuts = self.__filt_threshold(thresholds, 0.01)
            gain_operator = Gain()
            gain_x, gain_y = gain_operator.compute(labels, pred_scores, thresholds=thresholds)
            return gain_y, gain_x, thresholds
        else:
            logging.warning("gain is just suppose Binary Classification! return None as results")
            return None

    def precision(self, labels, pred_scores):
        """
        Compute the precision
        Parameters
        ----------
        labels: value list. The labels of data set.
        pred_scores: pred_scores: value list. The predict results of model. It should be corresponding to labels each data.
        thresholds: value list. This parameter effective only for 'binary'. The predict scores will be 1 if it larger than thresholds, if not,
                    if will be 0. If not only one threshold in it, it will return several results according to the thresholds. default None
        result_filter: value list. If result_filter is not None, it will filter the label results not in result_filter.
        Returns
        ----------
        dict
            The key is threshold and the value is another dic, which key is label in parameter labels, and value is the label's precision.
        """
        if self.eval_type == consts.BINARY:
            thresholds = list(set(pred_scores))
            thresholds, cuts = self.__filt_threshold(thresholds, 0.01)

            # set for recall edge value
            thresholds.append(min(thresholds) - 0.001)
            cuts.append(1)

            precision_operator = BiClassPrecision()
            precision_res, thresholds = precision_operator.compute(labels, pred_scores, thresholds)
            return precision_res, cuts, thresholds
        elif self.eval_type == consts.MULTY:
            precision_operator = MultiClassPrecision()
            return precision_operator.compute(labels, pred_scores)
        else:
            logging.warning("error:can not find classification type:{}".format(self.eval_type))

    def recall(self, labels, pred_scores):
        """
        Compute the recall
        Parameters
        ----------
        labels: value list. The labels of data set.
        pred_scores: pred_scores: value list. The predict results of model. It should be corresponding to labels each data.
        Returns
        ----------
        dict
            The key is threshold and the value is another dic, which key is label in parameter labels, and value is the label's recall.
        """
        if self.eval_type == consts.BINARY:
            thresholds = list(set(pred_scores))
            thresholds, cuts = self.__filt_threshold(thresholds, 0.01)

            # set for recall edge value
            thresholds.append(min(thresholds) - 0.001)
            cuts.append(1)

            recall_operator = BiClassRecall()
            recall_res, thresholds = recall_operator.compute(labels, pred_scores, thresholds)
            return recall_res, cuts, thresholds
        elif self.eval_type == consts.MULTY:
            recall_operator = MultiClassRecall()
            return recall_operator.compute(labels, pred_scores)
        else:
            logging.warning("error:can not find classification type:{}".format(self.eval_type))

    def accuracy(self, labels, pred_scores, normalize=True):
        """
        Compute the accuracy
        Parameters
        ----------
        labels: value list. The labels of data set.
        pred_scores: pred_scores: value list. The predict results of model. It should be corresponding to labels each data.
        normalize: bool. If true, return the fraction of correctly classified samples, else returns the number of correctly classified samples
        Returns
        ----------
        dict
            the key is threshold and the value is the accuracy of this threshold.
        """

        if self.eval_type == consts.BINARY:
            thresholds = list(set(pred_scores))
            thresholds, cuts = self.__filt_threshold(thresholds, 0.01)
            acc_operator = BiClassAccuracy()
            acc_res, thresholds = acc_operator.compute(labels, pred_scores, thresholds, normalize)
            return acc_res, cuts, thresholds
        elif self.eval_type == consts.MULTY:
            acc_operator = MultiClassAccuracy()
            return acc_operator.compute(labels, pred_scores, normalize)
        else:
            logging.warning("error:can not find classification type:".format(self.eval_type))

    @staticmethod
    def extract_data(data: dict):
        return data


class Lift(object):
    """
    Compute lift
    """

    def __predict_value_to_one_hot(self, pred_value, threshold):
        one_hot = []
        for value in pred_value:
            if value > threshold:
                one_hot.append(1)
            else:
                one_hot.append(0)

        return one_hot

    def __compute_lift(self, labels, pred_scores_one_hot, pos_label="1"):
        tn, fp, fn, tp = confusion_matrix(labels, pred_scores_one_hot).ravel()

        if pos_label == '0':
            tp, tn = tn, tp
            fp, fn = fn, fp

        labels_num = len(labels)
        if labels_num == 0:
            lift_x = 1
            denominator = 1
        else:
            lift_x = (tp + fp) / labels_num
            denominator = (tp + fn) / labels_num

        if tp + fp == 0:
            numerator = 1
        else:
            numerator = tp / (tp + fp)

        if denominator == 0:
            lift_y = sys.float_info.max
        else:
            lift_y = numerator / denominator

        return lift_x, lift_y

    def compute(self, labels, pred_scores, thresholds=None):
        lifts_x = []
        lifts_y = []

        for threshold in thresholds:
            pred_scores_one_hot = self.__predict_value_to_one_hot(pred_scores, threshold)
            label_type = ['0', '1']
            lift_x_type = []
            lift_y_type = []
            for lt in label_type:
                lift_x, lift_y = self.__compute_lift(labels, pred_scores_one_hot, pos_label=lt)
                lift_x_type.append(lift_x)
                lift_y_type.append(lift_y)
            lifts_x.append(lift_x_type)
            lifts_y.append(lift_y_type)

        return lifts_y, lifts_x


class Gain(object):
    """
    Compute Gain
    """

    def __init__(self):
        pass

    def __predict_value_to_one_hot(self, pred_value, threshold):
        one_hot = []
        for value in pred_value:
            if value > threshold:
                one_hot.append(1)
            else:
                one_hot.append(0)

        return one_hot

    def __compute_gain(self, label, pred_scores_one_hot, pos_label="1"):
        tn, fp, fn, tp = confusion_matrix(label, pred_scores_one_hot).ravel()

        if pos_label == '0':
            tp, tn = tn, tp
            fp, fn = fn, fp

        num_label = len(label)
        if num_label == 0:
            gain_x = 1
        else:
            gain_x = float((tp + fp) / num_label)

        num_positives = tp + fn
        if num_positives == 0:
            gain_y = 1
        else:
            gain_y = float(tp / num_positives)

        return gain_x, gain_y

    def compute(self, labels, pred_scores, thresholds=None):
        gains_x = []
        gains_y = []

        for threshold in thresholds:
            pred_scores_one_hot = self.__predict_value_to_one_hot(pred_scores, threshold)
            label_type = ['0', '1']
            gain_x_type = []
            gain_y_type = []
            for lt in label_type:
                gain_x, gain_y = self.__compute_gain(labels, pred_scores_one_hot, pos_label=lt)
                gain_x_type.append(gain_x)
                gain_y_type.append(gain_y)
            gains_x.append(gain_x_type)
            gains_y.append(gain_y_type)

        return gains_x, gains_y


class BiClassPrecision(object):
    """
    Compute binary classification precision
    """

    def __init__(self):
        self.total_positives = 0

    def __predict_value_to_one_hot(self, pred_value, threshold):
        one_hot = []
        self.total_positives = 0
        for value in pred_value:
            if value > threshold:
                one_hot.append(1)
                self.total_positives += 1
            else:
                one_hot.append(0)

        return one_hot

    def compute(self, labels, pred_scores, thresholds):
        scores = []
        for threshold in thresholds:
            pred_scores_one_hot = self.__predict_value_to_one_hot(pred_scores, threshold)
            score = list(map(float, precision_score(labels, pred_scores_one_hot, average=None)))
            if self.total_positives == 0:
                score[1] = 1.0
            scores.append(score)

        return scores, thresholds


class MultiClassPrecision(object):
    """
    Compute multi-classification precision
    """

    def compute(self, labels, pred_scores):
        all_labels = list(set(labels).union(set(pred_scores)))
        all_labels.sort()
        return precision_score(labels, pred_scores, average=None), all_labels


class BiClassRecall(object):
    """
    Compute binary classification recall
    """

    def __predict_value_to_one_hot(self, pred_value, threshold):
        one_hot = []
        for value in pred_value:
            if value > threshold:
                one_hot.append(1)
            else:
                one_hot.append(0)

        return one_hot

    def compute(self, labels, pred_scores, thresholds):
        scores = []

        for threshold in thresholds:
            pred_scores_one_hot = self.__predict_value_to_one_hot(pred_scores, threshold)
            score = list(map(float, recall_score(labels, pred_scores_one_hot, average=None)))
            scores.append(score)

        return scores, thresholds


class MultiClassRecall(object):
    """
    Compute multi-classification recall
    """

    def compute(self, labels, pred_scores):
        all_labels = list(set(labels).union(set(pred_scores)))
        all_labels.sort()
        return recall_score(labels, pred_scores, average=None), all_labels


class BiClassAccuracy(object):
    """
    Compute binary classification accuracy
    """

    def __predict_value_to_one_hot(self, pred_value, threshold):
        one_hot = []
        for value in pred_value:
            if value > threshold:
                one_hot.append(1)
            else:
                one_hot.append(0)

        return one_hot

    def compute(self, labels, pred_scores, thresholds, normalize=True):
        scores = []
        for threshold in thresholds:
            pred_scores_one_hot = self.__predict_value_to_one_hot(pred_scores, threshold)
            score = accuracy_score(labels, pred_scores_one_hot, normalize)
            scores.append(score)

        return scores, thresholds


class MultiClassAccuracy(object):
    """
    Compute multi-classification accuracy
    """

    def compute(self, labels, pred_scores, normalize=True):
        return accuracy_score(labels, pred_scores, normalize)


class IC(object):
    """
    Compute Information Criterion with a given dTable and loss
        When k = 2, result is genuine AIC;
        when k = log(n), results is BIC, also called SBC, SIC, SBIC.
    """

    def compute(self, k, n, dfe, loss):
        aic_score = k * dfe + 2 * n * loss
        return aic_score


class IC_Approx(object):
    """
    Compute Information Criterion value with a given dTable and loss
        When k = 2, result is genuine AIC;
        when k = log(n), results is BIC, also called SBC, SIC, SBIC.
        Note that this formula for linear regression dismisses the constant term n * np.log(2 * np.pi) for sake of simplicity, so the absolute value of result will be small.
    """

    def compute(self, k, n, dfe, loss):
        aic_score = k * dfe + n * np.log(loss * 2)
        return aic_score<|MERGE_RESOLUTION|>--- conflicted
+++ resolved
@@ -41,8 +41,8 @@
 
 LOGGER = log_utils.getLogger()
 
-
 class PerformanceRecorder():
+
     """
     This class record performance(single value metrics during the training process)
     """
@@ -51,20 +51,6 @@
 
         # all of them are single value metrics
         self.allowed_metric = [consts.AUC,
-<<<<<<< HEAD
-                               consts.EXPLAINED_VARIANCE,
-                               consts.MEAN_ABSOLUTE_ERROR,
-                               consts.MEAN_SQUARED_ERROR,
-                               consts.MEAN_SQUARED_LOG_ERROR,
-                               consts.MEDIAN_ABSOLUTE_ERROR,
-                               consts.R2_SCORE,
-                               consts.ROOT_MEAN_SQUARED_ERROR,
-                               consts.PRECISION,
-                               consts.RECALL,
-                               consts.ACCURACY,
-                               consts.KS
-                               ]
-=======
                               consts.EXPLAINED_VARIANCE,
                               consts.MEAN_ABSOLUTE_ERROR,
                               consts.MEAN_SQUARED_ERROR,
@@ -77,7 +63,7 @@
                               consts.ACCURACY,
                               consts.KS
                             ]
->>>>>>> 8f315a7d
+
 
         self.larger_is_better = [consts.AUC,
                                  consts.R2_SCORE,
@@ -95,7 +81,7 @@
 
         self.cur_best_performance = {}
 
-        self.no_improvement_round = {}  # record no improvement round of all metrics
+        self.no_improvement_round = {} # record no improvement round of all metrics
 
     def has_improved(self, val: float, metric: str, cur_best: dict):
 
@@ -112,9 +98,11 @@
 
     def update(self, eval_dict: dict):
         """
+
         Parameters
         ----------
         eval_dict dict, {metric_name:metric_val}, e.g. {'auc':0.99}
+
         Returns stop flag, if should stop return True, else False
         -------
         """
@@ -179,8 +167,8 @@
                         consts.REGRESSION: self.regression_support_func}
 
         self.round_num = 6
-
-        # record name of train and validate dataset
+	
+	# record name of train and validate dataset
         self.validate_key = set()
         self.train_key = set()
 
@@ -256,7 +244,7 @@
                         LOGGER.info("res is inf, set to {}".format(res))
                 except:
                     pass
-
+                   
                 eval_result[eval_metric].append(mode)
                 eval_result[eval_metric].append(res)
 
@@ -358,16 +346,15 @@
         Parameters
         ----------
         return_single_val_metrics if True return single_val_metrics
+
         Returns None or return_result dict
         -------
         """
 
-        collect_dict = {}
+        collect_dict = None
         LOGGER.debug('callback metric called')
 
         for (data_type, eval_res_list) in self.eval_results.items():
-
-            LOGGER.debug('data type is {}'.format(data_type))
 
             if data_type in self.validate_key:
                 collect_dict = self.validate_metric
@@ -382,7 +369,7 @@
 
                     if metric in self.save_single_value_metric_list:
                         self.__save_single_value(metric_res[1], metric_name=data_type, metric_namespace=metric_namespace
-                                                 , eval_name=metric)
+                                                 ,eval_name=metric)
                         collect_dict[metric] = metric_res[1]
 
                     elif metric == consts.KS:
@@ -443,8 +430,7 @@
 
                         if precision_res[0] != recall_res[0]:
                             LOGGER.warning(
-                                "precision mode:{} is not equal to recall mode:{}".format(precision_res[0],
-                                                                                          recall_res[0]))
+                                "precision mode:{} is not equal to recall mode:{}".format(precision_res[0], recall_res[0]))
                             continue
 
                         metric_namespace = precision_res[0]
@@ -516,7 +502,7 @@
                         LOGGER.warning("Unknown metric:{}".format(metric))
 
         if return_single_val_metrics:
-            if len(self.validate_metric) != 0:
+            if len(self.validate_metric) !=0:
                 LOGGER.debug("return validate metric")
                 return self.validate_metric
             else:
@@ -535,10 +521,12 @@
     def auc(self, labels, pred_scores):
         """
         Compute AUC for binary classification.
+
         Parameters
         ----------
         labels: value list. The labels of data set.
         pred_scores: value list. The predict results of model. It should be corresponding to labels each data.
+
         Returns
         ----------
         float
@@ -557,6 +545,7 @@
         ----------
         labels: value list. The labels of data set.
         pred_scores: value list. The predict results of model. It should be corresponding to labels each data.
+
         Returns
         ----------
         float
