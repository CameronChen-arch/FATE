--- conflicted
+++ resolved
@@ -81,41 +81,11 @@
         self._abnormal_detection(data_instances)
 
         self.header = self.get_header(data_instances)
-<<<<<<< HEAD
-        public_key = self.transfer_variable.paillier_pubkey.get(idx=0)
-        """
-        public_key = federation.get(name=self.transfer_variable.paillier_pubkey.name,
-                                    tag=self.transfer_variable.generate_transferid(
-                                        self.transfer_variable.paillier_pubkey),
-                                    idx=0)
-        """
-
-        LOGGER.info("Get public_key from arbiter:{}".format(public_key))
-        self.encrypt_operator.set_public_key(public_key)
-
-        batch_info = self.transfer_variable.batch_info.get(idx=0)
-        """
-        batch_info = federation.get(name=self.transfer_variable.batch_info.name,
-                                    tag=self.transfer_variable.generate_transferid(self.transfer_variable.batch_info),
-                                    idx=0)
-        """
-
-        LOGGER.info("Get batch_info from guest:" + str(batch_info))
-        self.batch_size = batch_info["batch_size"]
-        self.batch_num = batch_info["batch_num"]
-        if self.batch_size < consts.MIN_BATCH_SIZE and self.batch_size != -1:
-            raise ValueError(
-                "Batch size get from guest should not less than 10, except -1, batch_size is {}".format(
-                    self.batch_size))
-
-        self.encrypted_calculator = [EncryptModeCalculator(self.encrypt_operator,
-=======
         self.cipher_operator = self.cipher.gen_paillier_cipher_operator()
 
         self.batch_generator.initialize_batch_generator(data_instances)
 
         self.encrypted_calculator = [EncryptModeCalculator(self.cipher_operator,
->>>>>>> 13bd5fbc
                                                            self.encrypted_mode_calculator_param.mode,
                                                            self.encrypted_mode_calculator_param.re_encrypted_rate) for _
                                      in range(self.batch_generator.batch_nums)]
@@ -130,126 +100,6 @@
             LOGGER.info("iter:" + str(self.n_iter_))
             batch_data_generator = self.batch_generator.generate_batch_data()
             batch_index = 0
-<<<<<<< HEAD
-            while batch_index < self.batch_num:
-                LOGGER.info("batch:{}".format(batch_index))
-                # set batch_data
-                if len(self.batch_index_list) < self.batch_num:
-                    batch_data_index = self.transfer_variable.batch_data_index.get(idx=0,
-                                                                                   suffix=(self.n_iter_, batch_index,))
-                    """
-                    batch_data_index = federation.get(name=self.transfer_variable.batch_data_index.name,
-                                                      tag=self.transfer_variable.generate_transferid(
-                                                          self.transfer_variable.batch_data_index, self.n_iter_,
-                                                          batch_index),
-                                                      idx=0)
-                    """
-
-                    LOGGER.info("Get batch_index from Guest")
-                    self.batch_index_list.append(batch_data_index)
-                else:
-                    batch_data_index = self.batch_index_list[batch_index]
-
-                # Get mini-batch train data
-                if len(index_data_inst_map) < self.batch_num:
-                    batch_data_inst = batch_data_index.join(data_instances, lambda g, d: d)
-                    index_data_inst_map[batch_index] = batch_data_inst
-                else:
-                    batch_data_inst = index_data_inst_map[batch_index]
-
-                LOGGER.info("batch_data_inst size:{}".format(batch_data_inst.count()))
-                # transforms features of raw input 'batch_data_inst' into more representative features 'batch_feat_inst'
-                batch_feat_inst = self.transform(batch_data_inst)
-
-                # compute forward
-                host_forward = self.compute_forward(batch_feat_inst, self.coef_, self.intercept_, batch_index)
-
-                self.transfer_variable.host_forward_dict.remote(host_forward,
-                                                                role=consts.GUEST,
-                                                                idx=0,
-                                                                suffix=(self.n_iter_, batch_index,))
-                """
-                federation.remote(host_forward,
-                                  name=self.transfer_variable.host_forward_dict.name,
-                                  tag=self.transfer_variable.generate_transferid(
-                                      self.transfer_variable.host_forward_dict,
-                                      self.n_iter_,
-                                      batch_index),
-                                  role=consts.GUEST,
-                                  idx=0)
-                """
-
-                LOGGER.info("Remote host_forward to guest")
-
-                # compute host gradient
-                fore_gradient = self.transfer_variable.fore_gradient.get(idx=0,
-                                                                         suffix=(self.n_iter_, batch_index,))
-                """
-                fore_gradient = federation.get(name=self.transfer_variable.fore_gradient.name,
-                                               tag=self.transfer_variable.generate_transferid(
-                                                   self.transfer_variable.fore_gradient, self.n_iter_, batch_index),
-                                               idx=0)
-                """
-                LOGGER.info("Get fore_gradient from guest")
-                if self.gradient_operator is None:
-                    self.gradient_operator = HeteroLogisticGradient(self.encrypt_operator)
-                host_gradient = self.gradient_operator.compute_gradient(batch_feat_inst, fore_gradient,
-                                                                        fit_intercept=False)
-                # regulation if necessary
-                if self.updater is not None:
-                    loss_regular = self.updater.loss_norm(self.coef_)
-                    en_loss_regular = self.encrypt_operator.encrypt(loss_regular)
-
-                    self.transfer_variable.host_loss_regular.remote(en_loss_regular,
-                                                                    role=consts.GUEST,
-                                                                    idx=0,
-                                                                    suffix=(self.n_iter_, batch_index,))
-                    """
-                    federation.remote(en_loss_regular,
-                                      name=self.transfer_variable.host_loss_regular.name,
-                                      tag=self.transfer_variable.generate_transferid(
-                                          self.transfer_variable.host_loss_regular,
-                                          self.n_iter_,
-                                          batch_index),
-                                      role=consts.GUEST,
-                                      idx=0)
-                    """
-                    LOGGER.info("Remote host_loss_regular to guest")
-
-                self.transfer_variable.host_gradient.remote(host_gradient,
-                                                            role=consts.ARBITER,
-                                                            idx=0,
-                                                            suffix=(self.n_iter_,
-                                                                    batch_index))
-                """
-                federation.remote(host_gradient,
-                                  name=self.transfer_variable.host_gradient.name,
-                                  tag=self.transfer_variable.generate_transferid(self.transfer_variable.host_gradient,
-                                                                                 self.n_iter_,
-                                                                                 batch_index),
-                                  role=consts.ARBITER,
-                                  idx=0)
-                """
-                LOGGER.info("Remote host_gradient to arbiter")
-
-                # Get optimize host gradient and update model
-                optim_host_gradient = self.transfer_variable.host_optim_gradient.get(idx=0,
-                                                                                     suffix=(
-                                                                                     self.n_iter_, batch_index,))
-                """
-                optim_host_gradient = federation.get(name=self.transfer_variable.host_optim_gradient.name,
-                                                     tag=self.transfer_variable.generate_transferid(
-                                                         self.transfer_variable.host_optim_gradient, self.n_iter_,
-                                                         batch_index),
-                                                     idx=0)
-                """
-                LOGGER.info("Get optim_host_gradient from arbiter")
-
-                LOGGER.info("update_model")
-                self.update_model(optim_host_gradient)
-
-                # update local model that transforms features of raw input 'batch_data_inst'
-=======
             self.optimizer.set_iters(self.n_iter_)
             for batch_data in batch_data_generator:
                 # transforms features of raw input 'batch_data_inst' into more representative features 'batch_feat_inst'
@@ -259,7 +109,6 @@
                     batch_index)
                 LOGGER.debug('optim_host_gradient: {}'.format(optim_host_gradient))
 
->>>>>>> 13bd5fbc
                 training_info = {"iteration": self.n_iter_, "batch_index": batch_index}
                 self.update_local_model(fore_gradient, data_instances, self.lr_weights.coef_, **training_info)
 
@@ -270,19 +119,7 @@
 
             self.is_converged = self.converge_procedure.sync_converge_info(suffix=(self.n_iter_,))
 
-<<<<<<< HEAD
-            is_stopped = self.transfer_variable.is_stopped.get(idx=0,
-                                                               suffix=(self.n_iter_, batch_index,))
-            """
-            is_stopped = federation.get(name=self.transfer_variable.is_stopped.name,
-                                        tag=self.transfer_variable.generate_transferid(
-                                            self.transfer_variable.is_stopped, self.n_iter_, batch_index),
-                                        idx=0)
-            """
-            LOGGER.info("Get is_stop flag from arbiter:{}".format(is_stopped))
-=======
             LOGGER.info("Get is_converged flag from arbiter:{}".format(self.is_converged))
->>>>>>> 13bd5fbc
 
             self.n_iter_ += 1
             LOGGER.info("iter: {}, is_converged: {}".format(self.n_iter_, self.is_converged))
@@ -302,21 +139,6 @@
 
         data_features = self.transform(data_instances)
 
-<<<<<<< HEAD
-        prob_host = self.compute_wx(data_features, self.coef_, self.intercept_)
-        self.transfer_variable.host_prob.remote(prob_host,
-                                                role=consts.GUEST,
-                                                idx=0)
-        """
-        federation.remote(prob_host,
-                          name=self.transfer_variable.host_prob.name,
-                          tag=self.transfer_variable.generate_transferid(
-                              self.transfer_variable.host_prob),
-                          role=consts.GUEST,
-                          idx=0)
-        """
-=======
         prob_host = self.compute_wx(data_features, self.lr_weights.coef_, self.lr_weights.intercept_)
         self.transfer_variable.host_prob.remote(prob_host, role=consts.GUEST, idx=0)
->>>>>>> 13bd5fbc
         LOGGER.info("Remote probability to Guest")