#!/usr/bin/env python
# -*- coding: utf-8 -*-

#
#  Copyright 2019 The FATE Authors. All Rights Reserved.
#
#  Licensed under the Apache License, Version 2.0 (the "License");
#  you may not use this file except in compliance with the License.
#  You may obtain a copy of the License at
#
#      http://www.apache.org/licenses/LICENSE-2.0
#
#  Unless required by applicable law or agreed to in writing, software
#  distributed under the License is distributed on an "AS IS" BASIS,
#  WITHOUT WARRANTIES OR CONDITIONS OF ANY KIND, either express or implied.
#  See the License for the specific language governing permissions and
#  limitations under the License.

import functools

from arch.api.utils import log_utils
from federatedml.framework.homo.procedure import aggregator, predict_procedure
from federatedml.logistic_regression.homo_logsitic_regression.homo_lr_base import HomoLRBase
from federatedml.logistic_regression.logistic_regression_weights import LogisticRegressionWeights
from federatedml.model_selection import MiniBatch
from federatedml.optim.gradient.logistic_gradient import LogisticGradient
from federatedml.util import consts
from federatedml.util import fate_operator

LOGGER = log_utils.getLogger()


class HomoLRGuest(HomoLRBase):
    def __init__(self):
        super(HomoLRGuest, self).__init__()
        self.gradient_operator = LogisticGradient()
        self.loss_history = []
        self.role = consts.GUEST
        self.aggregator = aggregator.Guest()
        self.predict_procedure = predict_procedure.Guest()

    def _init_model(self, params):
        super()._init_model(params)
        self.predict_procedure.register_predict_sync(self.transfer_variable, self)

    def fit(self, data_instances):

        self._abnormal_detection(data_instances)
        self.init_schema(data_instances)

        self.lr_weights = self._init_model_variables(data_instances)

        max_iter = self.max_iter
        total_data_num = data_instances.count()
        mini_batch_obj = MiniBatch(data_inst=data_instances, batch_size=self.batch_size)

        lr_weights = self.lr_weights
        while self.n_iter_ < max_iter:
            batch_data_generator = mini_batch_obj.mini_batch_data_generator()

            self.optimizer.set_iters(self.n_iter_)
            if self.n_iter_ > 0 and self.n_iter_ % self.aggregate_iters == 0:
                weight = self.aggregator.aggregate_then_get(lr_weights, degree=total_data_num,
                                                            suffix=self.n_iter_)
                self.lr_weights = LogisticRegressionWeights(weight.unboxed, self.fit_intercept)
                loss = self._compute_loss(data_instances)
                self.aggregator.send_loss(loss, degree=total_data_num, suffix=(self.n_iter_,))
                self.is_converged = self.aggregator.get_converge_status(suffix=(self.n_iter_,))
                LOGGER.info("n_iters: {}, loss: {} converge flag is :{}".format(self.n_iter_, loss, self.is_converged))
                if self.is_converged:
                    break
                lr_weights = self.lr_weights

            batch_num = 0
            for batch_data in batch_data_generator:
                n = batch_data.count()
                LOGGER.debug("In each batch, lr_weight: {}".format(lr_weights.unboxed))
                f = functools.partial(self.gradient_operator.compute_gradient,
                                      coef=lr_weights.coef_,
                                      intercept=lr_weights.intercept_,
                                      fit_intercept=self.fit_intercept)
                grad = batch_data.mapPartitions(f).reduce(fate_operator.reduce_add)
                LOGGER.debug('iter: {}, batch_index: {}, grad: {}, n: {}'.format(
                    self.n_iter_, batch_num, grad, n))
                grad /= n
                lr_weights = self.optimizer.update_model(lr_weights, grad, has_applied=False)
                batch_num += 1
<<<<<<< HEAD

            total_loss /= batch_num

            # if not self.use_loss:
            #     total_loss = np.linalg.norm(self.coef_)

            w = self.merge_model()
            if not self.need_one_vs_rest:
                metric_meta = MetricMeta(name='train',
                                         metric_type="LOSS",
                                         extra_metas={
                                             "unit_name": "iters",
                                         })
                # metric_name = self.get_metric_name('loss')

                self.callback_meta(metric_name='loss', metric_namespace='train', metric_meta=metric_meta)
                self.callback_metric(metric_name='loss',
                                     metric_namespace='train',
                                     metric_data=[Metric(iter_num, total_loss)])

            self.loss_history.append(total_loss)
            LOGGER.info("iter: {}, loss: {}".format(iter_num, total_loss))
            # send model
            model_transfer_id = self.transfer_variable.generate_transferid(self.transfer_variable.guest_model,
                                                                           iter_num)
            LOGGER.debug("Start to remote model: {}, transfer_id: {}".format(w, model_transfer_id))

            self.transfer_variable.guest_model.remote(w,
                                                      role=consts.ARBITER,
                                                      idx=0,
                                                      suffix=(iter_num,))
            """
            federation.remote(w,
                              name=self.transfer_variable.guest_model.name,
                              tag=model_transfer_id,
                              role=consts.ARBITER,
                              idx=0)
            """

            # send loss
            # if self.use_loss:
            loss_transfer_id = self.transfer_variable.generate_transferid(self.transfer_variable.guest_loss, iter_num)
            LOGGER.debug("Start to remote total_loss: {}, transfer_id: {}".format(total_loss, loss_transfer_id))
            self.transfer_variable.guest_loss.remote(total_loss,
                                                     role=consts.ARBITER,
                                                     idx=0,
                                                     suffix=(iter_num,))
            """
            federation.remote(total_loss,
                              name=self.transfer_variable.guest_loss.name,
                              tag=loss_transfer_id,
                              role=consts.ARBITER,
                              idx=0)
            """

            # recv model
            # model_transfer_id = self.transfer_variable.generate_transferid(
            #     self.transfer_variable.final_model, iter_num)
            w = self.transfer_variable.final_model.get(idx=0,
                                                       suffix=(iter_num,))
            """
            w = federation.get(name=self.transfer_variable.final_model.name,
                               tag=model_transfer_id,
                               idx=0)
            """
            w = np.array(w)
            self.set_coef_(w)

            # recv converge flag
            converge_flag_id = self.transfer_variable.generate_transferid(self.transfer_variable.converge_flag,
                                                                          iter_num)
            converge_flag = self.transfer_variable.converge_flag.get(idx=0,
                                                                     suffix=(iter_num,))
            """
            converge_flag = federation.get(name=self.transfer_variable.converge_flag.name,
                                           tag=converge_flag_id,
                                           idx=0)
            """

            self.n_iter_ = iter_num
            LOGGER.debug("converge flag is :{}".format(converge_flag))

            if converge_flag:
                self.is_converged = True
                break

    def __init_parameters(self):
        party_weight_id = self.transfer_variable.generate_transferid(
            self.transfer_variable.guest_party_weight
        )
        LOGGER.debug("Start to remote party_weight: {}, transfer_id: {}".format(self.party_weight, party_weight_id))

        self.transfer_variable.guest_party_weight.remote(self.party_weight,
                                                         role=consts.ARBITER,
                                                         idx=0)
        """
        federation.remote(self.party_weight,
                          name=self.transfer_variable.guest_party_weight.name,
                          tag=party_weight_id,
                          role=consts.ARBITER,
                          idx=0)
        """

        # LOGGER.debug("party weight sent")
        LOGGER.info("Finish initialize parameters")

    def __init_model(self, data_instances):
        model_shape = data_overview.get_features_shape(data_instances)

        LOGGER.info("Initialized model shape is {}".format(model_shape))

        w = self.initializer.init_model(model_shape, init_params=self.init_param_obj)
        if self.fit_intercept:
            self.coef_ = w[:-1]
            self.intercept_ = w[-1]
        else:
            self.coef_ = w
            self.intercept_ = 0

        # LOGGER.debug("Initialed model")
        return w
=======
            self.n_iter_ += 1
>>>>>>> 13bd5fbc

    def predict(self, data_instances):
        self._abnormal_detection(data_instances)
        self.init_schema(data_instances)
        predict_result = self.predict_procedure.start_predict(data_instances,
                                                              self.lr_weights,
                                                              self.model_param.predict_param.threshold)
        return predict_result

<|MERGE_RESOLUTION|>--- conflicted
+++ resolved
@@ -85,131 +85,7 @@
                 grad /= n
                 lr_weights = self.optimizer.update_model(lr_weights, grad, has_applied=False)
                 batch_num += 1
-<<<<<<< HEAD
-
-            total_loss /= batch_num
-
-            # if not self.use_loss:
-            #     total_loss = np.linalg.norm(self.coef_)
-
-            w = self.merge_model()
-            if not self.need_one_vs_rest:
-                metric_meta = MetricMeta(name='train',
-                                         metric_type="LOSS",
-                                         extra_metas={
-                                             "unit_name": "iters",
-                                         })
-                # metric_name = self.get_metric_name('loss')
-
-                self.callback_meta(metric_name='loss', metric_namespace='train', metric_meta=metric_meta)
-                self.callback_metric(metric_name='loss',
-                                     metric_namespace='train',
-                                     metric_data=[Metric(iter_num, total_loss)])
-
-            self.loss_history.append(total_loss)
-            LOGGER.info("iter: {}, loss: {}".format(iter_num, total_loss))
-            # send model
-            model_transfer_id = self.transfer_variable.generate_transferid(self.transfer_variable.guest_model,
-                                                                           iter_num)
-            LOGGER.debug("Start to remote model: {}, transfer_id: {}".format(w, model_transfer_id))
-
-            self.transfer_variable.guest_model.remote(w,
-                                                      role=consts.ARBITER,
-                                                      idx=0,
-                                                      suffix=(iter_num,))
-            """
-            federation.remote(w,
-                              name=self.transfer_variable.guest_model.name,
-                              tag=model_transfer_id,
-                              role=consts.ARBITER,
-                              idx=0)
-            """
-
-            # send loss
-            # if self.use_loss:
-            loss_transfer_id = self.transfer_variable.generate_transferid(self.transfer_variable.guest_loss, iter_num)
-            LOGGER.debug("Start to remote total_loss: {}, transfer_id: {}".format(total_loss, loss_transfer_id))
-            self.transfer_variable.guest_loss.remote(total_loss,
-                                                     role=consts.ARBITER,
-                                                     idx=0,
-                                                     suffix=(iter_num,))
-            """
-            federation.remote(total_loss,
-                              name=self.transfer_variable.guest_loss.name,
-                              tag=loss_transfer_id,
-                              role=consts.ARBITER,
-                              idx=0)
-            """
-
-            # recv model
-            # model_transfer_id = self.transfer_variable.generate_transferid(
-            #     self.transfer_variable.final_model, iter_num)
-            w = self.transfer_variable.final_model.get(idx=0,
-                                                       suffix=(iter_num,))
-            """
-            w = federation.get(name=self.transfer_variable.final_model.name,
-                               tag=model_transfer_id,
-                               idx=0)
-            """
-            w = np.array(w)
-            self.set_coef_(w)
-
-            # recv converge flag
-            converge_flag_id = self.transfer_variable.generate_transferid(self.transfer_variable.converge_flag,
-                                                                          iter_num)
-            converge_flag = self.transfer_variable.converge_flag.get(idx=0,
-                                                                     suffix=(iter_num,))
-            """
-            converge_flag = federation.get(name=self.transfer_variable.converge_flag.name,
-                                           tag=converge_flag_id,
-                                           idx=0)
-            """
-
-            self.n_iter_ = iter_num
-            LOGGER.debug("converge flag is :{}".format(converge_flag))
-
-            if converge_flag:
-                self.is_converged = True
-                break
-
-    def __init_parameters(self):
-        party_weight_id = self.transfer_variable.generate_transferid(
-            self.transfer_variable.guest_party_weight
-        )
-        LOGGER.debug("Start to remote party_weight: {}, transfer_id: {}".format(self.party_weight, party_weight_id))
-
-        self.transfer_variable.guest_party_weight.remote(self.party_weight,
-                                                         role=consts.ARBITER,
-                                                         idx=0)
-        """
-        federation.remote(self.party_weight,
-                          name=self.transfer_variable.guest_party_weight.name,
-                          tag=party_weight_id,
-                          role=consts.ARBITER,
-                          idx=0)
-        """
-
-        # LOGGER.debug("party weight sent")
-        LOGGER.info("Finish initialize parameters")
-
-    def __init_model(self, data_instances):
-        model_shape = data_overview.get_features_shape(data_instances)
-
-        LOGGER.info("Initialized model shape is {}".format(model_shape))
-
-        w = self.initializer.init_model(model_shape, init_params=self.init_param_obj)
-        if self.fit_intercept:
-            self.coef_ = w[:-1]
-            self.intercept_ = w[-1]
-        else:
-            self.coef_ = w
-            self.intercept_ = 0
-
-        # LOGGER.debug("Initialed model")
-        return w
-=======
             self.n_iter_ += 1
->>>>>>> 13bd5fbc
 
     def predict(self, data_instances):
         self._abnormal_detection(data_instances)
