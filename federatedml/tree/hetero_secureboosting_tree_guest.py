#!/usr/bin/env python    
# -*- coding: utf-8 -*- 

#
#  Copyright 2019 The FATE Authors. All Rights Reserved.
#
#  Licensed under the Apache License, Version 2.0 (the "License");
#  you may not use this file except in compliance with the License.
#  You may obtain a copy of the License at
#
#      http://www.apache.org/licenses/LICENSE-2.0
#
#  Unless required by applicable law or agreed to in writing, software
#  distributed under the License is distributed on an "AS IS" BASIS,
#  WITHOUT WARRANTIES OR CONDITIONS OF ANY KIND, either express or implied.
#  See the License for the specific language governing permissions and
#  limitations under the License.
#
################################################################################
#
#
################################################################################

# =============================================================================
# HeteroSecureBoostingGuest 
# =============================================================================

from fate_flow.entity.metric import Metric
from fate_flow.entity.metric import MetricMeta
from federatedml.feature.binning.quantile_binning import QuantileBinning
from federatedml.feature.fate_element_type import NoneType
from federatedml.param.feature_binning_param import FeatureBinningParam
from federatedml.util.classfiy_label_checker import ClassifyLabelChecker
from federatedml.util.classfiy_label_checker import RegressionLabelChecker
from federatedml.tree import HeteroDecisionTreeGuest
from federatedml.optim import DiffConverge
from federatedml.tree import BoostingTree
from federatedml.transfer_variable.transfer_class.hetero_secure_boost_transfer_variable import HeteroSecureBoostingTreeTransferVariable
from federatedml.util import consts
from federatedml.secureprotol import PaillierEncrypt
from federatedml.secureprotol.encrypt_mode import EncryptModeCalculator
from federatedml.loss import SigmoidBinaryCrossEntropyLoss
from federatedml.loss import SoftmaxCrossEntropyLoss
from federatedml.loss import LeastSquaredErrorLoss
from federatedml.loss import HuberLoss
from federatedml.loss import LeastAbsoluteErrorLoss
from federatedml.loss import TweedieLoss
from federatedml.loss import LogCoshLoss
from federatedml.loss import FairLoss

from federatedml.protobuf.generated.boosting_tree_model_meta_pb2 import ObjectiveMeta
from federatedml.protobuf.generated.boosting_tree_model_meta_pb2 import QuantileMeta
from federatedml.protobuf.generated.boosting_tree_model_meta_pb2 import BoostingTreeModelMeta
from federatedml.protobuf.generated.boosting_tree_model_param_pb2 import FeatureImportanceInfo
from federatedml.protobuf.generated.boosting_tree_model_param_pb2 import BoostingTreeModelParam
from arch.api.utils import log_utils
import numpy as np
import functools
from operator import itemgetter
from numpy import random

LOGGER = log_utils.getLogger()


class HeteroSecureBoostingTreeGuest(BoostingTree):
    def __init__(self):
        super(HeteroSecureBoostingTreeGuest, self).__init__()

        self.convegence = None
        self.y = None
        self.F = None
        self.data_bin = None
        self.loss = None
        self.init_score = None
        self.classes_dict = {}
        self.classes_ = []
        self.num_classes = 0
        self.classify_target = "binary"
        self.feature_num = None
        self.encrypter = None
        self.grad_and_hess = None
        self.tree_dim = 1
        self.tree_meta = None
        self.trees_ = []
        self.history_loss = []
        self.bin_split_points = None
        self.bin_sparse_points = None
        self.encrypted_mode_calculator = None
        self.host_party_idlist = []
        self.feature_importances_ = {}
        self.role = consts.GUEST
        self.runtime_idx = 0

        self.transfer_inst = HeteroSecureBoostingTreeTransferVariable()

    def set_loss(self, objective_param):
        loss_type = objective_param.objective
        params = objective_param.params
        LOGGER.info("set objective, objective is {}".format(loss_type))
        if self.task_type == consts.CLASSIFICATION:
            if loss_type == "cross_entropy":
                if self.num_classes == 2:
                    self.loss = SigmoidBinaryCrossEntropyLoss()
                else:
                    self.loss = SoftmaxCrossEntropyLoss()
            else:
                raise NotImplementedError("objective %s not supported yet" % (loss_type))
        elif self.task_type == consts.REGRESSION:
            if loss_type == "lse":
                self.loss = LeastSquaredErrorLoss()
            elif loss_type == "lae":
                self.loss = LeastAbsoluteErrorLoss()
            elif loss_type == "huber":
                self.loss = HuberLoss(params[0])
            elif loss_type == "fair":
                self.loss = FairLoss(params[0])
            elif loss_type == "tweedie":
                self.loss = TweedieLoss(params[0])
            elif loss_type == "log_cosh":
                self.loss = LogCoshLoss()
            else:
                raise NotImplementedError("objective %s not supported yet" % (loss_type))
        else:
            raise NotImplementedError("objective %s not supported yet" % (loss_type))

    def convert_feature_to_bin(self, data_instance):
        LOGGER.info("convert feature to bins")
        param_obj = FeatureBinningParam(bin_num=self.bin_num)

        if self.use_missing:
            binning_obj = QuantileBinning(param_obj, abnormal_list=[NoneType()])
        else:
            binning_obj = QuantileBinning(param_obj)

        binning_obj.fit_split_points(data_instance)
        self.data_bin, self.bin_split_points, self.bin_sparse_points = binning_obj.convert_feature_to_bin(data_instance)
        LOGGER.info("convert feature to bins over")

    def set_y(self):
        LOGGER.info("set label from data and check label")
        self.y = self.data_bin.mapValues(lambda instance: instance.label)
        self.check_label()

    def set_host_party_idlist(self, host_party_idlist):
        self.host_party_idlist = host_party_idlist

    def set_runtime_idx(self, runtime_idx):
        self.runtime_idx = runtime_idx
    
    def generate_flowid(self, round_num, tree_num):
        LOGGER.info("generate flowid, flowid {}".format(self.flowid))
        return ".".join(map(str, [self.flowid, round_num, tree_num]))

    def check_label(self):
        LOGGER.info("check label")
        if self.task_type == consts.CLASSIFICATION:
            self.num_classes, self.classes_ = ClassifyLabelChecker.validate_y(self.y)
            if self.num_classes > 2:
                self.classify_target = "multinomial"
                self.tree_dim = self.num_classes

            range_from_zero = True
            for _class in self.classes_:
                try:
                    if _class >= 0 and _class < range_from_zero and isinstance(_class, int):
                        continue
                    else:
                        range_from_zero = False
                        break
                except:
                    range_from_zero = False

            self.classes_ = sorted(self.classes_)
            if not range_from_zero:
                class_mapping = dict(zip(self.classes_, range(self.num_classes)))
                self.y = self.y.mapValues(lambda _class: class_mapping[_class])

        else:
            RegressionLabelChecker.validate_y(self.y)

        self.set_loss(self.objective_param)

    def generate_encrypter(self):
        LOGGER.info("generate encrypter")
        if self.encrypt_param.method == consts.PAILLIER:
            self.encrypter = PaillierEncrypt()
            self.encrypter.generate_key(self.encrypt_param.key_length)
        else:
            raise NotImplementedError("encrypt method not supported yes!!!")

        self.encrypted_calculator = EncryptModeCalculator(self.encrypter, self.calculated_mode, self.re_encrypted_rate)

    @staticmethod
    def accumulate_f(f_val, new_f_val, lr=0.1, idx=0):
        f_val[idx] += lr * new_f_val
        return f_val

    def update_feature_importance(self, tree_feature_importance):
        for fid in tree_feature_importance:
            if fid not in self.feature_importances_:
                self.feature_importances_[fid] = 0

            self.feature_importances_[fid] += tree_feature_importance[fid]

    def update_f_value(self, new_f=None, tidx=-1):
        LOGGER.info("update tree f value, tree idx is {}".format(tidx))
        if self.F is None:
            if self.tree_dim > 1:
                self.F, self.init_score = self.loss.initialize(self.y, self.tree_dim)
            else:
                self.F, self.init_score = self.loss.initialize(self.y)
        else:
            accumuldate_f = functools.partial(self.accumulate_f,
                                              lr=self.learning_rate,
                                              idx=tidx)

            self.F = self.F.join(new_f, accumuldate_f)

    def compute_grad_and_hess(self):
        LOGGER.info("compute grad and hess")
        loss_method = self.loss
        if self.task_type == consts.CLASSIFICATION:
            self.grad_and_hess = self.y.join(self.F, lambda y, f_val: \
                (loss_method.compute_grad(y, loss_method.predict(f_val)), \
                 loss_method.compute_hess(y, loss_method.predict(f_val))))
        else:
            self.grad_and_hess = self.y.join(self.F, lambda y, f_val:
            (loss_method.compute_grad(y, f_val),
             loss_method.compute_hess(y, f_val)))

    def compute_loss(self):
        LOGGER.info("compute loss")
        if self.task_type == consts.CLASSIFICATION:
            loss_method = self.loss
            y_predict = self.F.mapValues(lambda val: loss_method.predict(val))
            loss = loss_method.compute_loss(self.y, y_predict)
        elif self.task_type == consts.REGRESSION:
            if self.objective_param.objective in ["lse", "lae", "logcosh", "tweedie", "log_cosh", "huber"]:
                loss_method = self.loss
                loss = loss_method.compute_loss(self.y, self.F)
            else:
                loss_method = self.loss
                y_predict = self.F.mapValues(lambda val: loss_method.predict(val))
                loss = loss_method.compute_loss(self.y, y_predict)

        return float(loss)

    def get_grad_and_hess(self, tree_idx):
        LOGGER.info("get grad and hess of tree {}".format(tree_idx))
        grad_and_hess_subtree = self.grad_and_hess.mapValues(
            lambda grad_and_hess: (grad_and_hess[0][tree_idx], grad_and_hess[1][tree_idx]))
        return grad_and_hess_subtree

    def check_convergence(self, loss):
        LOGGER.info("check convergence")
        if self.convegence is None:
            self.convegence = DiffConverge(eps=self.tol)

        return self.convegence.is_converge(loss)

    def sample_valid_features(self):
        LOGGER.info("sample valid features")
        if self.feature_num is None:
            self.feature_num = self.bin_split_points.shape[0]

        choose_feature = random.choice(range(0, self.feature_num), \
                                       max(1, int(self.subsample_feature_rate * self.feature_num)), replace=False)

        valid_features = [False for i in range(self.feature_num)]
        for fid in choose_feature:
            valid_features[fid] = True
        return valid_features

    def sync_tree_dim(self):
        LOGGER.info("sync tree dim to host")

        self.transfer_inst.tree_dim.remote(self.tree_dim,
                                           role=consts.HOST,
                                           idx=-1)

        """
        federation.remote(obj=self.tree_dim,
                          name=self.transfer_inst.tree_dim.name,
                          tag=self.transfer_inst.generate_transferid(self.transfer_inst.tree_dim),
                          role=consts.HOST,
                          idx=-1)
        """

    def sync_stop_flag(self, stop_flag, num_round):
        LOGGER.info("sync stop flag to host, boosting round is {}".format(num_round))

        self.transfer_inst.stop_flag.remote(stop_flag,
                                            role=consts.HOST,
                                            idx=-1,
                                            suffix=(num_round,))
        """
        federation.remote(obj=stop_flag,
                          name=self.transfer_inst.stop_flag.name,
                          tag=self.transfer_inst.generate_transferid(self.transfer_inst.stop_flag, num_round),
                          role=consts.HOST,
                          idx=-1)
        """

    def fit(self, data_inst):
        LOGGER.info("begin to train secureboosting guest model")
        self.gen_feature_fid_mapping(data_inst.schema)
        data_inst = self.data_alignment(data_inst)
        self.convert_feature_to_bin(data_inst)
        self.set_y()
        self.update_f_value()
        self.generate_encrypter()

        self.sync_tree_dim()

        self.callback_meta("loss",
                           "train",
                           MetricMeta(name="train",
                                      metric_type="LOSS",
                                      extra_metas={"unit_name": "iters"}))

        for i in range(self.num_trees):
            self.compute_grad_and_hess()
            for tidx in range(self.tree_dim):
                tree_inst = HeteroDecisionTreeGuest(self.tree_param)

                tree_inst.set_inputinfo(self.data_bin, self.get_grad_and_hess(tidx), self.bin_split_points,
                                        self.bin_sparse_points)

                valid_features = self.sample_valid_features()
                tree_inst.set_valid_features(valid_features)
                tree_inst.set_encrypter(self.encrypter)
                tree_inst.set_encrypted_mode_calculator(self.encrypted_calculator)
                tree_inst.set_flowid(self.generate_flowid(i, tidx))
                tree_inst.set_host_party_idlist(self.host_party_idlist)
                tree_inst.set_runtime_idx(self.runtime_idx)

                tree_inst.fit()

                tree_meta, tree_param = tree_inst.get_model()
                self.trees_.append(tree_param)
                if self.tree_meta is None:
                    self.tree_meta = tree_meta
                self.update_f_value(new_f=tree_inst.predict_weights, tidx=tidx)
                self.update_feature_importance(tree_inst.get_feature_importance())

            loss = self.compute_loss()
            self.history_loss.append(loss)
            LOGGER.info("round {} loss is {}".format(i, loss))

            self.callback_metric("loss",
                                 "train",
                                 [Metric(i, loss)])

            if self.n_iter_no_change is True:
                if self.check_convergence(loss):
                    self.sync_stop_flag(True, i)
                    break
                else:
                    self.sync_stop_flag(False, i)
        
        LOGGER.debug("history loss is {}".format(min(self.history_loss)))
        self.callback_meta("loss",
                           "train",
                           MetricMeta(name="train",
                                      metric_type="LOSS",
                                      extra_metas={"Best": min(self.history_loss)}))

        LOGGER.info("end to train secureboosting guest model")

    def predict_f_value(self, data_inst):
        LOGGER.info("predict tree f value, there are {} trees".format(len(self.trees_)))
        tree_dim = self.tree_dim
        init_score = self.init_score
        self.F = data_inst.mapValues(lambda v: init_score)
        rounds = len(self.trees_) // self.tree_dim
        for i in range(rounds):
            for tidx in range(self.tree_dim):
                tree_inst = HeteroDecisionTreeGuest(self.tree_param)
                tree_inst.load_model(self.tree_meta, self.trees_[i * self.tree_dim + tidx])
                # tree_inst.set_tree_model(self.trees_[i * self.tree_dim + tidx])
                tree_inst.set_flowid(self.generate_flowid(i, tidx))
                tree_inst.set_runtime_idx(self.runtime_idx)
                tree_inst.set_host_party_idlist(self.host_party_idlist)

                predict_data = tree_inst.predict(data_inst)
                self.update_f_value(new_f=predict_data, tidx=tidx)

    def predict(self, data_inst):
        LOGGER.info("start predict")
        data_inst = self.data_alignment(data_inst)
        self.predict_f_value(data_inst)
        if self.task_type == consts.CLASSIFICATION:
            loss_method = self.loss
            if self.num_classes == 2:
                predicts = self.F.mapValues(lambda f: float(loss_method.predict(f)))
            else:
                predicts = self.F.mapValues(lambda f: loss_method.predict(f).tolist())

        elif self.task_type == consts.REGRESSION:
            if self.objective_param.objective in ["lse", "lae", "huber", "log_cosh", "fair", "tweedie"]:
                predicts = self.F
            else:
                raise NotImplementedError("objective {} not supprted yet".format(self.objective_param.objective))

        if self.task_type == consts.CLASSIFICATION:
            classes_ = self.classes_
            if self.num_classes == 2:
                threshold = self.predict_param.threshold
                predict_result = data_inst.join(predicts, lambda inst, pred: [inst.label, classes_[1] if pred > threshold else classes_[0], pred, {"0": 1 - pred, "1": pred}])
            else:
                predict_label = predicts.mapValues(lambda preds: classes_[np.argmax(preds)])
                predict_result = data_inst.join(predicts, lambda inst, preds: [inst.label, classes_[np.argmax(preds)], np.max(preds), dict(zip(map(str, classes_), preds))])
        
        elif self.task_type == consts.REGRESSION:
            predict_result = data_inst.join(predicts, lambda inst, pred: [inst.label, float(pred), float(pred), {"label": float(pred)}])

        else:
            raise NotImplementedError("task type {} not supported yet".format(self.task_type))

        LOGGER.info("end predict")

        return predict_result

    def get_feature_importance(self):
        return self.feature_importances_
        
    def get_model_meta(self):
        model_meta = BoostingTreeModelMeta()
        model_meta.tree_meta.CopyFrom(self.tree_meta)
        model_meta.learning_rate = self.learning_rate 
        model_meta.num_trees = self.num_trees 
        model_meta.quantile_meta.CopyFrom(QuantileMeta(bin_num=self.bin_num))
        model_meta.objective_meta.CopyFrom(ObjectiveMeta(objective=self.objective_param.objective,
                                                         param=self.objective_param.params))
        model_meta.task_type = self.task_type
        # model_meta.tree_dim = self.tree_dim
        model_meta.n_iter_no_change = self.n_iter_no_change
        model_meta.tol = self.tol
        # model_meta.num_classes = self.num_classes
        # model_meta.classes_.extend(map(str, self.classes_))
        # model_meta.need_run = self.need_run
        meta_name = "HeteroSecureBoostingTreeGuestMeta"
          
        return meta_name, model_meta

    def set_model_meta(self, model_meta):
        self.tree_meta = model_meta.tree_meta
        self.learning_rate = model_meta.learning_rate
        self.num_trees = model_meta.num_trees
        self.bin_num = model_meta.quantile_meta.bin_num
        self.objective_param.objective = model_meta.objective_meta.objective
        self.objective_param.params = list(model_meta.objective_meta.param)
        self.task_type = model_meta.task_type
        # self.tree_dim = model_meta.tree_dim
        # self.num_classes = model_meta.num_classes
        self.n_iter_no_change = model_meta.n_iter_no_change
        self.tol = model_meta.tol
        # self.classes_ = list(model_meta.classes_)

        # self.set_loss(self.objective_param)

    def get_model_param(self):
        model_param = BoostingTreeModelParam()
        model_param.tree_num = len(list(self.trees_))
        model_param.tree_dim = self.tree_dim
        model_param.trees_.extend(self.trees_)
        model_param.init_score.extend(self.init_score)
        model_param.losses.extend(self.history_loss)
        model_param.classes_.extend(map(str, self.classes_))
        model_param.num_classes = self.num_classes

        feature_importances = list(self.get_feature_importance().items())
        feature_importances = sorted(feature_importances, key=itemgetter(1), reverse=True)
        feature_importance_param = []
        for (sitename, fid), _importance in feature_importances:
            feature_importance_param.append(FeatureImportanceInfo(sitename=sitename,
                                                                  fid=fid,
                                                                  importance=_importance))
        model_param.feature_importances.extend(feature_importance_param)
        model_param.feature_name_fid_mapping.update(self.feature_name_fid_mapping)

        param_name = "HeteroSecureBoostingTreeGuestParam"

        return param_name, model_param

    def set_model_param(self, model_param):
        self.trees_ = list(model_param.trees_)
        self.init_score = np.array(list(model_param.init_score))
        self.history_loss = list(model_param.losses)
<<<<<<< HEAD
        self.classes_ = list(model_meta.classes_)
=======
        self.classes_ = list(model_param.classes_)
>>>>>>> 801bec5e
        self.tree_dim = model_param.tree_dim
        self.num_classes = model_param.num_classes

    def export_model(self):
        meta_name, meta_protobuf = self.get_model_meta()
        param_name, param_protobuf = self.get_model_param()
        self.model_output = {meta_name: meta_protobuf,
                             param_name: param_protobuf
                             }

        return self.model_output

    def _load_model(self, model_dict):
        model_param = None
        model_meta = None
        for _, value in model_dict["model"].items():
            for model in value:
                if model.endswith("Meta"):
                    model_meta = value[model]
                if model.endswith("Param"):
                    model_param = value[model]
        LOGGER.info("load model")

        self.set_model_meta(model_meta)
        self.set_model_param(model_param)
<<<<<<< HEAD
=======
        self.set_loss(self.objective_param)
>>>>>>> 801bec5e
    
    def run(self, component_parameters=None, args=None):
        host_party_idlist = component_parameters["role"]["host"] 
        self.set_host_party_idlist(host_party_idlist)
        local_partyid = component_parameters["local"]["party_id"]
        self.set_runtime_idx(local_partyid)
        
        self._init_runtime_parameters(component_parameters)
        LOGGER.debug("component_parameter: {}".format(component_parameters))

        LOGGER.debug('need_cv : {}'.format(self.need_cv))
        if self.need_cv:
            stage = 'cross_validation'
        elif "model" in args:
            self._load_model(args)
            stage = "transform"
        else:
            stage = "fit"

        if args.get("data", None) is None:
            return

        self._run_data(args["data"], stage)

<|MERGE_RESOLUTION|>--- conflicted
+++ resolved
@@ -1,547 +1,540 @@
-#!/usr/bin/env python    
-# -*- coding: utf-8 -*- 
-
-#
-#  Copyright 2019 The FATE Authors. All Rights Reserved.
-#
-#  Licensed under the Apache License, Version 2.0 (the "License");
-#  you may not use this file except in compliance with the License.
-#  You may obtain a copy of the License at
-#
-#      http://www.apache.org/licenses/LICENSE-2.0
-#
-#  Unless required by applicable law or agreed to in writing, software
-#  distributed under the License is distributed on an "AS IS" BASIS,
-#  WITHOUT WARRANTIES OR CONDITIONS OF ANY KIND, either express or implied.
-#  See the License for the specific language governing permissions and
-#  limitations under the License.
-#
-################################################################################
-#
-#
-################################################################################
-
-# =============================================================================
-# HeteroSecureBoostingGuest 
-# =============================================================================
-
-from fate_flow.entity.metric import Metric
-from fate_flow.entity.metric import MetricMeta
-from federatedml.feature.binning.quantile_binning import QuantileBinning
-from federatedml.feature.fate_element_type import NoneType
-from federatedml.param.feature_binning_param import FeatureBinningParam
-from federatedml.util.classfiy_label_checker import ClassifyLabelChecker
-from federatedml.util.classfiy_label_checker import RegressionLabelChecker
-from federatedml.tree import HeteroDecisionTreeGuest
-from federatedml.optim import DiffConverge
-from federatedml.tree import BoostingTree
-from federatedml.transfer_variable.transfer_class.hetero_secure_boost_transfer_variable import HeteroSecureBoostingTreeTransferVariable
-from federatedml.util import consts
-from federatedml.secureprotol import PaillierEncrypt
-from federatedml.secureprotol.encrypt_mode import EncryptModeCalculator
-from federatedml.loss import SigmoidBinaryCrossEntropyLoss
-from federatedml.loss import SoftmaxCrossEntropyLoss
-from federatedml.loss import LeastSquaredErrorLoss
-from federatedml.loss import HuberLoss
-from federatedml.loss import LeastAbsoluteErrorLoss
-from federatedml.loss import TweedieLoss
-from federatedml.loss import LogCoshLoss
-from federatedml.loss import FairLoss
-
-from federatedml.protobuf.generated.boosting_tree_model_meta_pb2 import ObjectiveMeta
-from federatedml.protobuf.generated.boosting_tree_model_meta_pb2 import QuantileMeta
-from federatedml.protobuf.generated.boosting_tree_model_meta_pb2 import BoostingTreeModelMeta
-from federatedml.protobuf.generated.boosting_tree_model_param_pb2 import FeatureImportanceInfo
-from federatedml.protobuf.generated.boosting_tree_model_param_pb2 import BoostingTreeModelParam
-from arch.api.utils import log_utils
-import numpy as np
-import functools
-from operator import itemgetter
-from numpy import random
-
-LOGGER = log_utils.getLogger()
-
-
-class HeteroSecureBoostingTreeGuest(BoostingTree):
-    def __init__(self):
-        super(HeteroSecureBoostingTreeGuest, self).__init__()
-
-        self.convegence = None
-        self.y = None
-        self.F = None
-        self.data_bin = None
-        self.loss = None
-        self.init_score = None
-        self.classes_dict = {}
-        self.classes_ = []
-        self.num_classes = 0
-        self.classify_target = "binary"
-        self.feature_num = None
-        self.encrypter = None
-        self.grad_and_hess = None
-        self.tree_dim = 1
-        self.tree_meta = None
-        self.trees_ = []
-        self.history_loss = []
-        self.bin_split_points = None
-        self.bin_sparse_points = None
-        self.encrypted_mode_calculator = None
-        self.host_party_idlist = []
-        self.feature_importances_ = {}
-        self.role = consts.GUEST
-        self.runtime_idx = 0
-
-        self.transfer_inst = HeteroSecureBoostingTreeTransferVariable()
-
-    def set_loss(self, objective_param):
-        loss_type = objective_param.objective
-        params = objective_param.params
-        LOGGER.info("set objective, objective is {}".format(loss_type))
-        if self.task_type == consts.CLASSIFICATION:
-            if loss_type == "cross_entropy":
-                if self.num_classes == 2:
-                    self.loss = SigmoidBinaryCrossEntropyLoss()
-                else:
-                    self.loss = SoftmaxCrossEntropyLoss()
-            else:
-                raise NotImplementedError("objective %s not supported yet" % (loss_type))
-        elif self.task_type == consts.REGRESSION:
-            if loss_type == "lse":
-                self.loss = LeastSquaredErrorLoss()
-            elif loss_type == "lae":
-                self.loss = LeastAbsoluteErrorLoss()
-            elif loss_type == "huber":
-                self.loss = HuberLoss(params[0])
-            elif loss_type == "fair":
-                self.loss = FairLoss(params[0])
-            elif loss_type == "tweedie":
-                self.loss = TweedieLoss(params[0])
-            elif loss_type == "log_cosh":
-                self.loss = LogCoshLoss()
-            else:
-                raise NotImplementedError("objective %s not supported yet" % (loss_type))
-        else:
-            raise NotImplementedError("objective %s not supported yet" % (loss_type))
-
-    def convert_feature_to_bin(self, data_instance):
-        LOGGER.info("convert feature to bins")
-        param_obj = FeatureBinningParam(bin_num=self.bin_num)
-
-        if self.use_missing:
-            binning_obj = QuantileBinning(param_obj, abnormal_list=[NoneType()])
-        else:
-            binning_obj = QuantileBinning(param_obj)
-
-        binning_obj.fit_split_points(data_instance)
-        self.data_bin, self.bin_split_points, self.bin_sparse_points = binning_obj.convert_feature_to_bin(data_instance)
-        LOGGER.info("convert feature to bins over")
-
-    def set_y(self):
-        LOGGER.info("set label from data and check label")
-        self.y = self.data_bin.mapValues(lambda instance: instance.label)
-        self.check_label()
-
-    def set_host_party_idlist(self, host_party_idlist):
-        self.host_party_idlist = host_party_idlist
-
-    def set_runtime_idx(self, runtime_idx):
-        self.runtime_idx = runtime_idx
-    
-    def generate_flowid(self, round_num, tree_num):
-        LOGGER.info("generate flowid, flowid {}".format(self.flowid))
-        return ".".join(map(str, [self.flowid, round_num, tree_num]))
-
-    def check_label(self):
-        LOGGER.info("check label")
-        if self.task_type == consts.CLASSIFICATION:
-            self.num_classes, self.classes_ = ClassifyLabelChecker.validate_y(self.y)
-            if self.num_classes > 2:
-                self.classify_target = "multinomial"
-                self.tree_dim = self.num_classes
-
-            range_from_zero = True
-            for _class in self.classes_:
-                try:
-                    if _class >= 0 and _class < range_from_zero and isinstance(_class, int):
-                        continue
-                    else:
-                        range_from_zero = False
-                        break
-                except:
-                    range_from_zero = False
-
-            self.classes_ = sorted(self.classes_)
-            if not range_from_zero:
-                class_mapping = dict(zip(self.classes_, range(self.num_classes)))
-                self.y = self.y.mapValues(lambda _class: class_mapping[_class])
-
-        else:
-            RegressionLabelChecker.validate_y(self.y)
-
-        self.set_loss(self.objective_param)
-
-    def generate_encrypter(self):
-        LOGGER.info("generate encrypter")
-        if self.encrypt_param.method == consts.PAILLIER:
-            self.encrypter = PaillierEncrypt()
-            self.encrypter.generate_key(self.encrypt_param.key_length)
-        else:
-            raise NotImplementedError("encrypt method not supported yes!!!")
-
-        self.encrypted_calculator = EncryptModeCalculator(self.encrypter, self.calculated_mode, self.re_encrypted_rate)
-
-    @staticmethod
-    def accumulate_f(f_val, new_f_val, lr=0.1, idx=0):
-        f_val[idx] += lr * new_f_val
-        return f_val
-
-    def update_feature_importance(self, tree_feature_importance):
-        for fid in tree_feature_importance:
-            if fid not in self.feature_importances_:
-                self.feature_importances_[fid] = 0
-
-            self.feature_importances_[fid] += tree_feature_importance[fid]
-
-    def update_f_value(self, new_f=None, tidx=-1):
-        LOGGER.info("update tree f value, tree idx is {}".format(tidx))
-        if self.F is None:
-            if self.tree_dim > 1:
-                self.F, self.init_score = self.loss.initialize(self.y, self.tree_dim)
-            else:
-                self.F, self.init_score = self.loss.initialize(self.y)
-        else:
-            accumuldate_f = functools.partial(self.accumulate_f,
-                                              lr=self.learning_rate,
-                                              idx=tidx)
-
-            self.F = self.F.join(new_f, accumuldate_f)
-
-    def compute_grad_and_hess(self):
-        LOGGER.info("compute grad and hess")
-        loss_method = self.loss
-        if self.task_type == consts.CLASSIFICATION:
-            self.grad_and_hess = self.y.join(self.F, lambda y, f_val: \
-                (loss_method.compute_grad(y, loss_method.predict(f_val)), \
-                 loss_method.compute_hess(y, loss_method.predict(f_val))))
-        else:
-            self.grad_and_hess = self.y.join(self.F, lambda y, f_val:
-            (loss_method.compute_grad(y, f_val),
-             loss_method.compute_hess(y, f_val)))
-
-    def compute_loss(self):
-        LOGGER.info("compute loss")
-        if self.task_type == consts.CLASSIFICATION:
-            loss_method = self.loss
-            y_predict = self.F.mapValues(lambda val: loss_method.predict(val))
-            loss = loss_method.compute_loss(self.y, y_predict)
-        elif self.task_type == consts.REGRESSION:
-            if self.objective_param.objective in ["lse", "lae", "logcosh", "tweedie", "log_cosh", "huber"]:
-                loss_method = self.loss
-                loss = loss_method.compute_loss(self.y, self.F)
-            else:
-                loss_method = self.loss
-                y_predict = self.F.mapValues(lambda val: loss_method.predict(val))
-                loss = loss_method.compute_loss(self.y, y_predict)
-
-        return float(loss)
-
-    def get_grad_and_hess(self, tree_idx):
-        LOGGER.info("get grad and hess of tree {}".format(tree_idx))
-        grad_and_hess_subtree = self.grad_and_hess.mapValues(
-            lambda grad_and_hess: (grad_and_hess[0][tree_idx], grad_and_hess[1][tree_idx]))
-        return grad_and_hess_subtree
-
-    def check_convergence(self, loss):
-        LOGGER.info("check convergence")
-        if self.convegence is None:
-            self.convegence = DiffConverge(eps=self.tol)
-
-        return self.convegence.is_converge(loss)
-
-    def sample_valid_features(self):
-        LOGGER.info("sample valid features")
-        if self.feature_num is None:
-            self.feature_num = self.bin_split_points.shape[0]
-
-        choose_feature = random.choice(range(0, self.feature_num), \
-                                       max(1, int(self.subsample_feature_rate * self.feature_num)), replace=False)
-
-        valid_features = [False for i in range(self.feature_num)]
-        for fid in choose_feature:
-            valid_features[fid] = True
-        return valid_features
-
-    def sync_tree_dim(self):
-        LOGGER.info("sync tree dim to host")
-
-        self.transfer_inst.tree_dim.remote(self.tree_dim,
-                                           role=consts.HOST,
-                                           idx=-1)
-
-        """
-        federation.remote(obj=self.tree_dim,
-                          name=self.transfer_inst.tree_dim.name,
-                          tag=self.transfer_inst.generate_transferid(self.transfer_inst.tree_dim),
-                          role=consts.HOST,
-                          idx=-1)
-        """
-
-    def sync_stop_flag(self, stop_flag, num_round):
-        LOGGER.info("sync stop flag to host, boosting round is {}".format(num_round))
-
-        self.transfer_inst.stop_flag.remote(stop_flag,
-                                            role=consts.HOST,
-                                            idx=-1,
-                                            suffix=(num_round,))
-        """
-        federation.remote(obj=stop_flag,
-                          name=self.transfer_inst.stop_flag.name,
-                          tag=self.transfer_inst.generate_transferid(self.transfer_inst.stop_flag, num_round),
-                          role=consts.HOST,
-                          idx=-1)
-        """
-
-    def fit(self, data_inst):
-        LOGGER.info("begin to train secureboosting guest model")
-        self.gen_feature_fid_mapping(data_inst.schema)
-        data_inst = self.data_alignment(data_inst)
-        self.convert_feature_to_bin(data_inst)
-        self.set_y()
-        self.update_f_value()
-        self.generate_encrypter()
-
-        self.sync_tree_dim()
-
-        self.callback_meta("loss",
-                           "train",
-                           MetricMeta(name="train",
-                                      metric_type="LOSS",
-                                      extra_metas={"unit_name": "iters"}))
-
-        for i in range(self.num_trees):
-            self.compute_grad_and_hess()
-            for tidx in range(self.tree_dim):
-                tree_inst = HeteroDecisionTreeGuest(self.tree_param)
-
-                tree_inst.set_inputinfo(self.data_bin, self.get_grad_and_hess(tidx), self.bin_split_points,
-                                        self.bin_sparse_points)
-
-                valid_features = self.sample_valid_features()
-                tree_inst.set_valid_features(valid_features)
-                tree_inst.set_encrypter(self.encrypter)
-                tree_inst.set_encrypted_mode_calculator(self.encrypted_calculator)
-                tree_inst.set_flowid(self.generate_flowid(i, tidx))
-                tree_inst.set_host_party_idlist(self.host_party_idlist)
-                tree_inst.set_runtime_idx(self.runtime_idx)
-
-                tree_inst.fit()
-
-                tree_meta, tree_param = tree_inst.get_model()
-                self.trees_.append(tree_param)
-                if self.tree_meta is None:
-                    self.tree_meta = tree_meta
-                self.update_f_value(new_f=tree_inst.predict_weights, tidx=tidx)
-                self.update_feature_importance(tree_inst.get_feature_importance())
-
-            loss = self.compute_loss()
-            self.history_loss.append(loss)
-            LOGGER.info("round {} loss is {}".format(i, loss))
-
-            self.callback_metric("loss",
-                                 "train",
-                                 [Metric(i, loss)])
-
-            if self.n_iter_no_change is True:
-                if self.check_convergence(loss):
-                    self.sync_stop_flag(True, i)
-                    break
-                else:
-                    self.sync_stop_flag(False, i)
-        
-        LOGGER.debug("history loss is {}".format(min(self.history_loss)))
-        self.callback_meta("loss",
-                           "train",
-                           MetricMeta(name="train",
-                                      metric_type="LOSS",
-                                      extra_metas={"Best": min(self.history_loss)}))
-
-        LOGGER.info("end to train secureboosting guest model")
-
-    def predict_f_value(self, data_inst):
-        LOGGER.info("predict tree f value, there are {} trees".format(len(self.trees_)))
-        tree_dim = self.tree_dim
-        init_score = self.init_score
-        self.F = data_inst.mapValues(lambda v: init_score)
-        rounds = len(self.trees_) // self.tree_dim
-        for i in range(rounds):
-            for tidx in range(self.tree_dim):
-                tree_inst = HeteroDecisionTreeGuest(self.tree_param)
-                tree_inst.load_model(self.tree_meta, self.trees_[i * self.tree_dim + tidx])
-                # tree_inst.set_tree_model(self.trees_[i * self.tree_dim + tidx])
-                tree_inst.set_flowid(self.generate_flowid(i, tidx))
-                tree_inst.set_runtime_idx(self.runtime_idx)
-                tree_inst.set_host_party_idlist(self.host_party_idlist)
-
-                predict_data = tree_inst.predict(data_inst)
-                self.update_f_value(new_f=predict_data, tidx=tidx)
-
-    def predict(self, data_inst):
-        LOGGER.info("start predict")
-        data_inst = self.data_alignment(data_inst)
-        self.predict_f_value(data_inst)
-        if self.task_type == consts.CLASSIFICATION:
-            loss_method = self.loss
-            if self.num_classes == 2:
-                predicts = self.F.mapValues(lambda f: float(loss_method.predict(f)))
-            else:
-                predicts = self.F.mapValues(lambda f: loss_method.predict(f).tolist())
-
-        elif self.task_type == consts.REGRESSION:
-            if self.objective_param.objective in ["lse", "lae", "huber", "log_cosh", "fair", "tweedie"]:
-                predicts = self.F
-            else:
-                raise NotImplementedError("objective {} not supprted yet".format(self.objective_param.objective))
-
-        if self.task_type == consts.CLASSIFICATION:
-            classes_ = self.classes_
-            if self.num_classes == 2:
-                threshold = self.predict_param.threshold
-                predict_result = data_inst.join(predicts, lambda inst, pred: [inst.label, classes_[1] if pred > threshold else classes_[0], pred, {"0": 1 - pred, "1": pred}])
-            else:
-                predict_label = predicts.mapValues(lambda preds: classes_[np.argmax(preds)])
-                predict_result = data_inst.join(predicts, lambda inst, preds: [inst.label, classes_[np.argmax(preds)], np.max(preds), dict(zip(map(str, classes_), preds))])
-        
-        elif self.task_type == consts.REGRESSION:
-            predict_result = data_inst.join(predicts, lambda inst, pred: [inst.label, float(pred), float(pred), {"label": float(pred)}])
-
-        else:
-            raise NotImplementedError("task type {} not supported yet".format(self.task_type))
-
-        LOGGER.info("end predict")
-
-        return predict_result
-
-    def get_feature_importance(self):
-        return self.feature_importances_
-        
-    def get_model_meta(self):
-        model_meta = BoostingTreeModelMeta()
-        model_meta.tree_meta.CopyFrom(self.tree_meta)
-        model_meta.learning_rate = self.learning_rate 
-        model_meta.num_trees = self.num_trees 
-        model_meta.quantile_meta.CopyFrom(QuantileMeta(bin_num=self.bin_num))
-        model_meta.objective_meta.CopyFrom(ObjectiveMeta(objective=self.objective_param.objective,
-                                                         param=self.objective_param.params))
-        model_meta.task_type = self.task_type
-        # model_meta.tree_dim = self.tree_dim
-        model_meta.n_iter_no_change = self.n_iter_no_change
-        model_meta.tol = self.tol
-        # model_meta.num_classes = self.num_classes
-        # model_meta.classes_.extend(map(str, self.classes_))
-        # model_meta.need_run = self.need_run
-        meta_name = "HeteroSecureBoostingTreeGuestMeta"
-          
-        return meta_name, model_meta
-
-    def set_model_meta(self, model_meta):
-        self.tree_meta = model_meta.tree_meta
-        self.learning_rate = model_meta.learning_rate
-        self.num_trees = model_meta.num_trees
-        self.bin_num = model_meta.quantile_meta.bin_num
-        self.objective_param.objective = model_meta.objective_meta.objective
-        self.objective_param.params = list(model_meta.objective_meta.param)
-        self.task_type = model_meta.task_type
-        # self.tree_dim = model_meta.tree_dim
-        # self.num_classes = model_meta.num_classes
-        self.n_iter_no_change = model_meta.n_iter_no_change
-        self.tol = model_meta.tol
-        # self.classes_ = list(model_meta.classes_)
-
-        # self.set_loss(self.objective_param)
-
-    def get_model_param(self):
-        model_param = BoostingTreeModelParam()
-        model_param.tree_num = len(list(self.trees_))
-        model_param.tree_dim = self.tree_dim
-        model_param.trees_.extend(self.trees_)
-        model_param.init_score.extend(self.init_score)
-        model_param.losses.extend(self.history_loss)
-        model_param.classes_.extend(map(str, self.classes_))
-        model_param.num_classes = self.num_classes
-
-        feature_importances = list(self.get_feature_importance().items())
-        feature_importances = sorted(feature_importances, key=itemgetter(1), reverse=True)
-        feature_importance_param = []
-        for (sitename, fid), _importance in feature_importances:
-            feature_importance_param.append(FeatureImportanceInfo(sitename=sitename,
-                                                                  fid=fid,
-                                                                  importance=_importance))
-        model_param.feature_importances.extend(feature_importance_param)
-        model_param.feature_name_fid_mapping.update(self.feature_name_fid_mapping)
-
-        param_name = "HeteroSecureBoostingTreeGuestParam"
-
-        return param_name, model_param
-
-    def set_model_param(self, model_param):
-        self.trees_ = list(model_param.trees_)
-        self.init_score = np.array(list(model_param.init_score))
-        self.history_loss = list(model_param.losses)
-<<<<<<< HEAD
-        self.classes_ = list(model_meta.classes_)
-=======
-        self.classes_ = list(model_param.classes_)
->>>>>>> 801bec5e
-        self.tree_dim = model_param.tree_dim
-        self.num_classes = model_param.num_classes
-
-    def export_model(self):
-        meta_name, meta_protobuf = self.get_model_meta()
-        param_name, param_protobuf = self.get_model_param()
-        self.model_output = {meta_name: meta_protobuf,
-                             param_name: param_protobuf
-                             }
-
-        return self.model_output
-
-    def _load_model(self, model_dict):
-        model_param = None
-        model_meta = None
-        for _, value in model_dict["model"].items():
-            for model in value:
-                if model.endswith("Meta"):
-                    model_meta = value[model]
-                if model.endswith("Param"):
-                    model_param = value[model]
-        LOGGER.info("load model")
-
-        self.set_model_meta(model_meta)
-        self.set_model_param(model_param)
-<<<<<<< HEAD
-=======
-        self.set_loss(self.objective_param)
->>>>>>> 801bec5e
-    
-    def run(self, component_parameters=None, args=None):
-        host_party_idlist = component_parameters["role"]["host"] 
-        self.set_host_party_idlist(host_party_idlist)
-        local_partyid = component_parameters["local"]["party_id"]
-        self.set_runtime_idx(local_partyid)
-        
-        self._init_runtime_parameters(component_parameters)
-        LOGGER.debug("component_parameter: {}".format(component_parameters))
-
-        LOGGER.debug('need_cv : {}'.format(self.need_cv))
-        if self.need_cv:
-            stage = 'cross_validation'
-        elif "model" in args:
-            self._load_model(args)
-            stage = "transform"
-        else:
-            stage = "fit"
-
-        if args.get("data", None) is None:
-            return
-
-        self._run_data(args["data"], stage)
-
+#!/usr/bin/env python    
+# -*- coding: utf-8 -*- 
+
+#
+#  Copyright 2019 The FATE Authors. All Rights Reserved.
+#
+#  Licensed under the Apache License, Version 2.0 (the "License");
+#  you may not use this file except in compliance with the License.
+#  You may obtain a copy of the License at
+#
+#      http://www.apache.org/licenses/LICENSE-2.0
+#
+#  Unless required by applicable law or agreed to in writing, software
+#  distributed under the License is distributed on an "AS IS" BASIS,
+#  WITHOUT WARRANTIES OR CONDITIONS OF ANY KIND, either express or implied.
+#  See the License for the specific language governing permissions and
+#  limitations under the License.
+#
+################################################################################
+#
+#
+################################################################################
+
+# =============================================================================
+# HeteroSecureBoostingGuest 
+# =============================================================================
+
+from fate_flow.entity.metric import Metric
+from fate_flow.entity.metric import MetricMeta
+from federatedml.feature.binning.quantile_binning import QuantileBinning
+from federatedml.feature.fate_element_type import NoneType
+from federatedml.param.feature_binning_param import FeatureBinningParam
+from federatedml.util.classfiy_label_checker import ClassifyLabelChecker
+from federatedml.util.classfiy_label_checker import RegressionLabelChecker
+from federatedml.tree import HeteroDecisionTreeGuest
+from federatedml.optim import DiffConverge
+from federatedml.tree import BoostingTree
+from federatedml.transfer_variable.transfer_class.hetero_secure_boost_transfer_variable import HeteroSecureBoostingTreeTransferVariable
+from federatedml.util import consts
+from federatedml.secureprotol import PaillierEncrypt
+from federatedml.secureprotol.encrypt_mode import EncryptModeCalculator
+from federatedml.loss import SigmoidBinaryCrossEntropyLoss
+from federatedml.loss import SoftmaxCrossEntropyLoss
+from federatedml.loss import LeastSquaredErrorLoss
+from federatedml.loss import HuberLoss
+from federatedml.loss import LeastAbsoluteErrorLoss
+from federatedml.loss import TweedieLoss
+from federatedml.loss import LogCoshLoss
+from federatedml.loss import FairLoss
+
+from federatedml.protobuf.generated.boosting_tree_model_meta_pb2 import ObjectiveMeta
+from federatedml.protobuf.generated.boosting_tree_model_meta_pb2 import QuantileMeta
+from federatedml.protobuf.generated.boosting_tree_model_meta_pb2 import BoostingTreeModelMeta
+from federatedml.protobuf.generated.boosting_tree_model_param_pb2 import FeatureImportanceInfo
+from federatedml.protobuf.generated.boosting_tree_model_param_pb2 import BoostingTreeModelParam
+from arch.api.utils import log_utils
+import numpy as np
+import functools
+from operator import itemgetter
+from numpy import random
+
+LOGGER = log_utils.getLogger()
+
+
+class HeteroSecureBoostingTreeGuest(BoostingTree):
+    def __init__(self):
+        super(HeteroSecureBoostingTreeGuest, self).__init__()
+
+        self.convegence = None
+        self.y = None
+        self.F = None
+        self.data_bin = None
+        self.loss = None
+        self.init_score = None
+        self.classes_dict = {}
+        self.classes_ = []
+        self.num_classes = 0
+        self.classify_target = "binary"
+        self.feature_num = None
+        self.encrypter = None
+        self.grad_and_hess = None
+        self.tree_dim = 1
+        self.tree_meta = None
+        self.trees_ = []
+        self.history_loss = []
+        self.bin_split_points = None
+        self.bin_sparse_points = None
+        self.encrypted_mode_calculator = None
+        self.host_party_idlist = []
+        self.feature_importances_ = {}
+        self.role = consts.GUEST
+        self.runtime_idx = 0
+
+        self.transfer_inst = HeteroSecureBoostingTreeTransferVariable()
+
+    def set_loss(self, objective_param):
+        loss_type = objective_param.objective
+        params = objective_param.params
+        LOGGER.info("set objective, objective is {}".format(loss_type))
+        if self.task_type == consts.CLASSIFICATION:
+            if loss_type == "cross_entropy":
+                if self.num_classes == 2:
+                    self.loss = SigmoidBinaryCrossEntropyLoss()
+                else:
+                    self.loss = SoftmaxCrossEntropyLoss()
+            else:
+                raise NotImplementedError("objective %s not supported yet" % (loss_type))
+        elif self.task_type == consts.REGRESSION:
+            if loss_type == "lse":
+                self.loss = LeastSquaredErrorLoss()
+            elif loss_type == "lae":
+                self.loss = LeastAbsoluteErrorLoss()
+            elif loss_type == "huber":
+                self.loss = HuberLoss(params[0])
+            elif loss_type == "fair":
+                self.loss = FairLoss(params[0])
+            elif loss_type == "tweedie":
+                self.loss = TweedieLoss(params[0])
+            elif loss_type == "log_cosh":
+                self.loss = LogCoshLoss()
+            else:
+                raise NotImplementedError("objective %s not supported yet" % (loss_type))
+        else:
+            raise NotImplementedError("objective %s not supported yet" % (loss_type))
+
+    def convert_feature_to_bin(self, data_instance):
+        LOGGER.info("convert feature to bins")
+        param_obj = FeatureBinningParam(bin_num=self.bin_num)
+
+        if self.use_missing:
+            binning_obj = QuantileBinning(param_obj, abnormal_list=[NoneType()])
+        else:
+            binning_obj = QuantileBinning(param_obj)
+
+        binning_obj.fit_split_points(data_instance)
+        self.data_bin, self.bin_split_points, self.bin_sparse_points = binning_obj.convert_feature_to_bin(data_instance)
+        LOGGER.info("convert feature to bins over")
+
+    def set_y(self):
+        LOGGER.info("set label from data and check label")
+        self.y = self.data_bin.mapValues(lambda instance: instance.label)
+        self.check_label()
+
+    def set_host_party_idlist(self, host_party_idlist):
+        self.host_party_idlist = host_party_idlist
+
+    def set_runtime_idx(self, runtime_idx):
+        self.runtime_idx = runtime_idx
+    
+    def generate_flowid(self, round_num, tree_num):
+        LOGGER.info("generate flowid, flowid {}".format(self.flowid))
+        return ".".join(map(str, [self.flowid, round_num, tree_num]))
+
+    def check_label(self):
+        LOGGER.info("check label")
+        if self.task_type == consts.CLASSIFICATION:
+            self.num_classes, self.classes_ = ClassifyLabelChecker.validate_y(self.y)
+            if self.num_classes > 2:
+                self.classify_target = "multinomial"
+                self.tree_dim = self.num_classes
+
+            range_from_zero = True
+            for _class in self.classes_:
+                try:
+                    if _class >= 0 and _class < range_from_zero and isinstance(_class, int):
+                        continue
+                    else:
+                        range_from_zero = False
+                        break
+                except:
+                    range_from_zero = False
+
+            self.classes_ = sorted(self.classes_)
+            if not range_from_zero:
+                class_mapping = dict(zip(self.classes_, range(self.num_classes)))
+                self.y = self.y.mapValues(lambda _class: class_mapping[_class])
+
+        else:
+            RegressionLabelChecker.validate_y(self.y)
+
+        self.set_loss(self.objective_param)
+
+    def generate_encrypter(self):
+        LOGGER.info("generate encrypter")
+        if self.encrypt_param.method == consts.PAILLIER:
+            self.encrypter = PaillierEncrypt()
+            self.encrypter.generate_key(self.encrypt_param.key_length)
+        else:
+            raise NotImplementedError("encrypt method not supported yes!!!")
+
+        self.encrypted_calculator = EncryptModeCalculator(self.encrypter, self.calculated_mode, self.re_encrypted_rate)
+
+    @staticmethod
+    def accumulate_f(f_val, new_f_val, lr=0.1, idx=0):
+        f_val[idx] += lr * new_f_val
+        return f_val
+
+    def update_feature_importance(self, tree_feature_importance):
+        for fid in tree_feature_importance:
+            if fid not in self.feature_importances_:
+                self.feature_importances_[fid] = 0
+
+            self.feature_importances_[fid] += tree_feature_importance[fid]
+
+    def update_f_value(self, new_f=None, tidx=-1):
+        LOGGER.info("update tree f value, tree idx is {}".format(tidx))
+        if self.F is None:
+            if self.tree_dim > 1:
+                self.F, self.init_score = self.loss.initialize(self.y, self.tree_dim)
+            else:
+                self.F, self.init_score = self.loss.initialize(self.y)
+        else:
+            accumuldate_f = functools.partial(self.accumulate_f,
+                                              lr=self.learning_rate,
+                                              idx=tidx)
+
+            self.F = self.F.join(new_f, accumuldate_f)
+
+    def compute_grad_and_hess(self):
+        LOGGER.info("compute grad and hess")
+        loss_method = self.loss
+        if self.task_type == consts.CLASSIFICATION:
+            self.grad_and_hess = self.y.join(self.F, lambda y, f_val: \
+                (loss_method.compute_grad(y, loss_method.predict(f_val)), \
+                 loss_method.compute_hess(y, loss_method.predict(f_val))))
+        else:
+            self.grad_and_hess = self.y.join(self.F, lambda y, f_val:
+            (loss_method.compute_grad(y, f_val),
+             loss_method.compute_hess(y, f_val)))
+
+    def compute_loss(self):
+        LOGGER.info("compute loss")
+        if self.task_type == consts.CLASSIFICATION:
+            loss_method = self.loss
+            y_predict = self.F.mapValues(lambda val: loss_method.predict(val))
+            loss = loss_method.compute_loss(self.y, y_predict)
+        elif self.task_type == consts.REGRESSION:
+            if self.objective_param.objective in ["lse", "lae", "logcosh", "tweedie", "log_cosh", "huber"]:
+                loss_method = self.loss
+                loss = loss_method.compute_loss(self.y, self.F)
+            else:
+                loss_method = self.loss
+                y_predict = self.F.mapValues(lambda val: loss_method.predict(val))
+                loss = loss_method.compute_loss(self.y, y_predict)
+
+        return float(loss)
+
+    def get_grad_and_hess(self, tree_idx):
+        LOGGER.info("get grad and hess of tree {}".format(tree_idx))
+        grad_and_hess_subtree = self.grad_and_hess.mapValues(
+            lambda grad_and_hess: (grad_and_hess[0][tree_idx], grad_and_hess[1][tree_idx]))
+        return grad_and_hess_subtree
+
+    def check_convergence(self, loss):
+        LOGGER.info("check convergence")
+        if self.convegence is None:
+            self.convegence = DiffConverge(eps=self.tol)
+
+        return self.convegence.is_converge(loss)
+
+    def sample_valid_features(self):
+        LOGGER.info("sample valid features")
+        if self.feature_num is None:
+            self.feature_num = self.bin_split_points.shape[0]
+
+        choose_feature = random.choice(range(0, self.feature_num), \
+                                       max(1, int(self.subsample_feature_rate * self.feature_num)), replace=False)
+
+        valid_features = [False for i in range(self.feature_num)]
+        for fid in choose_feature:
+            valid_features[fid] = True
+        return valid_features
+
+    def sync_tree_dim(self):
+        LOGGER.info("sync tree dim to host")
+
+        self.transfer_inst.tree_dim.remote(self.tree_dim,
+                                           role=consts.HOST,
+                                           idx=-1)
+
+        """
+        federation.remote(obj=self.tree_dim,
+                          name=self.transfer_inst.tree_dim.name,
+                          tag=self.transfer_inst.generate_transferid(self.transfer_inst.tree_dim),
+                          role=consts.HOST,
+                          idx=-1)
+        """
+
+    def sync_stop_flag(self, stop_flag, num_round):
+        LOGGER.info("sync stop flag to host, boosting round is {}".format(num_round))
+
+        self.transfer_inst.stop_flag.remote(stop_flag,
+                                            role=consts.HOST,
+                                            idx=-1,
+                                            suffix=(num_round,))
+        """
+        federation.remote(obj=stop_flag,
+                          name=self.transfer_inst.stop_flag.name,
+                          tag=self.transfer_inst.generate_transferid(self.transfer_inst.stop_flag, num_round),
+                          role=consts.HOST,
+                          idx=-1)
+        """
+
+    def fit(self, data_inst):
+        LOGGER.info("begin to train secureboosting guest model")
+        self.gen_feature_fid_mapping(data_inst.schema)
+        data_inst = self.data_alignment(data_inst)
+        self.convert_feature_to_bin(data_inst)
+        self.set_y()
+        self.update_f_value()
+        self.generate_encrypter()
+
+        self.sync_tree_dim()
+
+        self.callback_meta("loss",
+                           "train",
+                           MetricMeta(name="train",
+                                      metric_type="LOSS",
+                                      extra_metas={"unit_name": "iters"}))
+
+        for i in range(self.num_trees):
+            self.compute_grad_and_hess()
+            for tidx in range(self.tree_dim):
+                tree_inst = HeteroDecisionTreeGuest(self.tree_param)
+
+                tree_inst.set_inputinfo(self.data_bin, self.get_grad_and_hess(tidx), self.bin_split_points,
+                                        self.bin_sparse_points)
+
+                valid_features = self.sample_valid_features()
+                tree_inst.set_valid_features(valid_features)
+                tree_inst.set_encrypter(self.encrypter)
+                tree_inst.set_encrypted_mode_calculator(self.encrypted_calculator)
+                tree_inst.set_flowid(self.generate_flowid(i, tidx))
+                tree_inst.set_host_party_idlist(self.host_party_idlist)
+                tree_inst.set_runtime_idx(self.runtime_idx)
+
+                tree_inst.fit()
+
+                tree_meta, tree_param = tree_inst.get_model()
+                self.trees_.append(tree_param)
+                if self.tree_meta is None:
+                    self.tree_meta = tree_meta
+                self.update_f_value(new_f=tree_inst.predict_weights, tidx=tidx)
+                self.update_feature_importance(tree_inst.get_feature_importance())
+
+            loss = self.compute_loss()
+            self.history_loss.append(loss)
+            LOGGER.info("round {} loss is {}".format(i, loss))
+
+            self.callback_metric("loss",
+                                 "train",
+                                 [Metric(i, loss)])
+
+            if self.n_iter_no_change is True:
+                if self.check_convergence(loss):
+                    self.sync_stop_flag(True, i)
+                    break
+                else:
+                    self.sync_stop_flag(False, i)
+        
+        LOGGER.debug("history loss is {}".format(min(self.history_loss)))
+        self.callback_meta("loss",
+                           "train",
+                           MetricMeta(name="train",
+                                      metric_type="LOSS",
+                                      extra_metas={"Best": min(self.history_loss)}))
+
+        LOGGER.info("end to train secureboosting guest model")
+
+    def predict_f_value(self, data_inst):
+        LOGGER.info("predict tree f value, there are {} trees".format(len(self.trees_)))
+        tree_dim = self.tree_dim
+        init_score = self.init_score
+        self.F = data_inst.mapValues(lambda v: init_score)
+        rounds = len(self.trees_) // self.tree_dim
+        for i in range(rounds):
+            for tidx in range(self.tree_dim):
+                tree_inst = HeteroDecisionTreeGuest(self.tree_param)
+                tree_inst.load_model(self.tree_meta, self.trees_[i * self.tree_dim + tidx])
+                # tree_inst.set_tree_model(self.trees_[i * self.tree_dim + tidx])
+                tree_inst.set_flowid(self.generate_flowid(i, tidx))
+                tree_inst.set_runtime_idx(self.runtime_idx)
+                tree_inst.set_host_party_idlist(self.host_party_idlist)
+
+                predict_data = tree_inst.predict(data_inst)
+                self.update_f_value(new_f=predict_data, tidx=tidx)
+
+    def predict(self, data_inst):
+        LOGGER.info("start predict")
+        data_inst = self.data_alignment(data_inst)
+        self.predict_f_value(data_inst)
+        if self.task_type == consts.CLASSIFICATION:
+            loss_method = self.loss
+            if self.num_classes == 2:
+                predicts = self.F.mapValues(lambda f: float(loss_method.predict(f)))
+            else:
+                predicts = self.F.mapValues(lambda f: loss_method.predict(f).tolist())
+
+        elif self.task_type == consts.REGRESSION:
+            if self.objective_param.objective in ["lse", "lae", "huber", "log_cosh", "fair", "tweedie"]:
+                predicts = self.F
+            else:
+                raise NotImplementedError("objective {} not supprted yet".format(self.objective_param.objective))
+
+        if self.task_type == consts.CLASSIFICATION:
+            classes_ = self.classes_
+            if self.num_classes == 2:
+                threshold = self.predict_param.threshold
+                predict_result = data_inst.join(predicts, lambda inst, pred: [inst.label, classes_[1] if pred > threshold else classes_[0], pred, {"0": 1 - pred, "1": pred}])
+            else:
+                predict_label = predicts.mapValues(lambda preds: classes_[np.argmax(preds)])
+                predict_result = data_inst.join(predicts, lambda inst, preds: [inst.label, classes_[np.argmax(preds)], np.max(preds), dict(zip(map(str, classes_), preds))])
+        
+        elif self.task_type == consts.REGRESSION:
+            predict_result = data_inst.join(predicts, lambda inst, pred: [inst.label, float(pred), float(pred), {"label": float(pred)}])
+
+        else:
+            raise NotImplementedError("task type {} not supported yet".format(self.task_type))
+
+        LOGGER.info("end predict")
+
+        return predict_result
+
+    def get_feature_importance(self):
+        return self.feature_importances_
+        
+    def get_model_meta(self):
+        model_meta = BoostingTreeModelMeta()
+        model_meta.tree_meta.CopyFrom(self.tree_meta)
+        model_meta.learning_rate = self.learning_rate 
+        model_meta.num_trees = self.num_trees 
+        model_meta.quantile_meta.CopyFrom(QuantileMeta(bin_num=self.bin_num))
+        model_meta.objective_meta.CopyFrom(ObjectiveMeta(objective=self.objective_param.objective,
+                                                         param=self.objective_param.params))
+        model_meta.task_type = self.task_type
+        # model_meta.tree_dim = self.tree_dim
+        model_meta.n_iter_no_change = self.n_iter_no_change
+        model_meta.tol = self.tol
+        # model_meta.num_classes = self.num_classes
+        # model_meta.classes_.extend(map(str, self.classes_))
+        # model_meta.need_run = self.need_run
+        meta_name = "HeteroSecureBoostingTreeGuestMeta"
+          
+        return meta_name, model_meta
+
+    def set_model_meta(self, model_meta):
+        self.tree_meta = model_meta.tree_meta
+        self.learning_rate = model_meta.learning_rate
+        self.num_trees = model_meta.num_trees
+        self.bin_num = model_meta.quantile_meta.bin_num
+        self.objective_param.objective = model_meta.objective_meta.objective
+        self.objective_param.params = list(model_meta.objective_meta.param)
+        self.task_type = model_meta.task_type
+        # self.tree_dim = model_meta.tree_dim
+        # self.num_classes = model_meta.num_classes
+        self.n_iter_no_change = model_meta.n_iter_no_change
+        self.tol = model_meta.tol
+        # self.classes_ = list(model_meta.classes_)
+
+        # self.set_loss(self.objective_param)
+
+    def get_model_param(self):
+        model_param = BoostingTreeModelParam()
+        model_param.tree_num = len(list(self.trees_))
+        model_param.tree_dim = self.tree_dim
+        model_param.trees_.extend(self.trees_)
+        model_param.init_score.extend(self.init_score)
+        model_param.losses.extend(self.history_loss)
+        model_param.classes_.extend(map(str, self.classes_))
+        model_param.num_classes = self.num_classes
+
+        feature_importances = list(self.get_feature_importance().items())
+        feature_importances = sorted(feature_importances, key=itemgetter(1), reverse=True)
+        feature_importance_param = []
+        for (sitename, fid), _importance in feature_importances:
+            feature_importance_param.append(FeatureImportanceInfo(sitename=sitename,
+                                                                  fid=fid,
+                                                                  importance=_importance))
+        model_param.feature_importances.extend(feature_importance_param)
+        model_param.feature_name_fid_mapping.update(self.feature_name_fid_mapping)
+
+        param_name = "HeteroSecureBoostingTreeGuestParam"
+
+        return param_name, model_param
+
+    def set_model_param(self, model_param):
+        self.trees_ = list(model_param.trees_)
+        self.init_score = np.array(list(model_param.init_score))
+        self.history_loss = list(model_param.losses)
+        self.classes_ = list(model_param.classes_)
+        self.tree_dim = model_param.tree_dim
+        self.num_classes = model_param.num_classes
+
+    def export_model(self):
+        meta_name, meta_protobuf = self.get_model_meta()
+        param_name, param_protobuf = self.get_model_param()
+        self.model_output = {meta_name: meta_protobuf,
+                             param_name: param_protobuf
+                             }
+
+        return self.model_output
+
+    def _load_model(self, model_dict):
+        model_param = None
+        model_meta = None
+        for _, value in model_dict["model"].items():
+            for model in value:
+                if model.endswith("Meta"):
+                    model_meta = value[model]
+                if model.endswith("Param"):
+                    model_param = value[model]
+        LOGGER.info("load model")
+
+        self.set_model_meta(model_meta)
+        self.set_model_param(model_param)
+        self.set_loss(self.objective_param)
+    
+    def run(self, component_parameters=None, args=None):
+        host_party_idlist = component_parameters["role"]["host"] 
+        self.set_host_party_idlist(host_party_idlist)
+        local_partyid = component_parameters["local"]["party_id"]
+        self.set_runtime_idx(local_partyid)
+        
+        self._init_runtime_parameters(component_parameters)
+        LOGGER.debug("component_parameter: {}".format(component_parameters))
+
+        LOGGER.debug('need_cv : {}'.format(self.need_cv))
+        if self.need_cv:
+            stage = 'cross_validation'
+        elif "model" in args:
+            self._load_model(args)
+            stage = "transform"
+        else:
+            stage = "fit"
+
+        if args.get("data", None) is None:
+            return
+
+        self._run_data(args["data"], stage)
+