#
#  Copyright 2019 The FATE Authors. All Rights Reserved.
#
#  Licensed under the Apache License, Version 2.0 (the "License");
#  you may not use this file except in compliance with the License.
#  You may obtain a copy of the License at
#
#      http://www.apache.org/licenses/LICENSE-2.0
#
#  Unless required by applicable law or agreed to in writing, software
#  distributed under the License is distributed on an "AS IS" BASIS,
#  WITHOUT WARRANTIES OR CONDITIONS OF ANY KIND, either express or implied.
#  See the License for the specific language governing permissions and
#  limitations under the License.
#

import uuid
from typing import Iterable

# noinspection PyPackageRequirements

from arch.api.base.table import Table
from arch.api.impl.based_spark import util
from arch.api.utils.profile_util import log_elapsed
from fate_flow.db.db_models import DB, TableMeta
from arch.api.utils import log_utils
LOGGER = log_utils.getLogger()


class RDDTable(Table):
    delimiter = '\t'
    # noinspection PyProtectedMember
    @classmethod
    def from_hdfs(cls, session_id: str,
                  namespace: str,
                  name: str = None,
                  partitions: int = 1,
                  create_if_missing: bool = True):
        rdd = RDDTable.rdd_from_hdfs(namespace=namespace, name=name, partitions=partitions, create_if_missing=create_if_missing)
        if rdd:
            return RDDTable(session_id=session_id, namespace=namespace, name=name, partitions=partitions, rdd=rdd)
    
    # noinspection PyProtectedMember
    @classmethod
    def from_dtable(cls, session_id: str, rdd):
        """
        to make it compatible with FederationWrapped
        """    
        rdd = util.materialize(rdd)        
        namespace = str(uuid.uuid1())
        name = str(uuid.uuid1())
        return RDDTable.from_rdd(rdd=rdd, session_id=session_id, namespace=namespace, name=name)
    
    def dtable(self):
        """
        to make it compatible with FederationWrapped
        """
        return self.rdd()

    @classmethod
    def from_rdd(cls, rdd, session_id: str, namespace: str, name: str):
        partitions = rdd.getNumPartitions()
        return RDDTable(session_id=session_id, namespace=namespace, name=name, partitions=partitions, rdd=rdd)

    @classmethod
    def generate_hdfs_path(cls, namespace, name):
        return "/fate/{}/{}".format(namespace, name)
    
    @classmethod
    def get_path(cls, sc, hdfs_path):
        path_class = sc._gateway.jvm.org.apache.hadoop.fs.Path
        return path_class(hdfs_path)
    
    @classmethod
    def get_file_system(cls, sc):
        filesystem_class = sc._gateway.jvm.org.apache.hadoop.fs.FileSystem
        hadoop_configuration = sc._jsc.hadoopConfiguration()
        return filesystem_class.get(hadoop_configuration)

    @classmethod
    def update_table_meta(cls, namespace, name, records):
        try:
            from arch.api.utils.core_utils import current_timestamp
            with DB.connection_context():
                metas = TableMeta.select().where(TableMeta.f_table_namespace == namespace,
                                                    TableMeta.f_table_name == name)
                is_insert = True
                if metas:
                    meta = metas[0]
                    is_insert = False
                else:
                    meta = TableMeta()
                    meta.f_table_namespace = namespace
                    meta.f_table_name = name
                    meta.f_create_time = current_timestamp()
                    meta.f_records = 0
                meta.f_records = meta.f_records + records
                meta.f_update_time = current_timestamp()
                if is_insert:
                    meta.save(force_insert=True)
                else:
                    meta.save()
        except Exception as e:
            LOGGER.error("update_table_meta exception:{}.".format(e))

    @classmethod
    def get_table_meta(cls, namespace, name):
        try:
            with DB.connection_context():
                metas = TableMeta.select().where(TableMeta.f_table_namespace == namespace,
                                                    TableMeta.f_table_name == name)
                if metas:
                    return metas[0]
        except Exception as e:
            LOGGER.error("update_table_meta exception:{}.".format(e))

    @classmethod
    def delete_table_meta(cls, namespace, name):
        try:
            with DB.connection_context():
                TableMeta.delete().where(TableMeta.f_table_namespace == namespace, \
                    TableMeta.f_table_name == name).execute()
        except Exception as e:
            LOGGER.error("delete_table_meta {}, {}, exception:{}.".format(namespace, name, e))

    @classmethod
    def write2hdfs(cls, namespace, name, kv_list: Iterable, create_if_missing: bool = True):
        from pyspark import SparkContext
        sc = SparkContext.getOrCreate()
        hdfs_path = RDDTable.generate_hdfs_path(namespace=namespace, name=name)
        path = RDDTable.get_path(sc, hdfs_path)
        fs = RDDTable.get_file_system(sc)
        if(fs.exists(path)):
            out = fs.append(path)
        elif create_if_missing:
            out = fs.create(path)
        else:
            raise AssertionError("hdfs path {} not exists.".format(hdfs_path))

        counter = 0
        for k, v in kv_list:
            import pickle
            content = u"{}{}{}\n".format(k, RDDTable.delimiter, pickle.dumps((v)).hex())
            out.write(bytearray(content, "utf-8"))
            counter = counter + 1
        out.flush()
        out.close()
        
        RDDTable.update_table_meta(namespace=namespace, name=name, records=counter)

    @classmethod
    def delete_file_from_hdfs(cls, namespace, name):
        from pyspark import SparkContext
        sc = SparkContext.getOrCreate()
        hdfs_path = RDDTable.generate_hdfs_path(namespace=namespace, name=name)
        path = RDDTable.get_path(sc, hdfs_path)
        fs = RDDTable.get_file_system(sc)
        if(fs.exists(path)):
            fs.delete(path)

        RDDTable.delete_table_meta(namespace=namespace, name=name)

    @classmethod
    def map2dic(cls, m):
        fields = m.strip().partition(RDDTable.delimiter)
        import pickle
        return fields[0], pickle.loads(bytes.fromhex(fields[2]))

    @classmethod
    def rdd_from_hdfs(cls, namespace, name, partitions: int = 1, create_if_missing: bool = True):
        from pyspark import SparkContext
        sc = SparkContext.getOrCreate()
        hdfs_path = RDDTable.generate_hdfs_path(namespace=namespace, name=name)
        fs = RDDTable.get_file_system(sc)
        path = RDDTable.get_path(sc, hdfs_path)
        if(fs.exists(path)):
            rdd = sc.textFile(hdfs_path, partitions).map(RDDTable.map2dic).persist(util.get_storage_level())
        elif create_if_missing:
            rdd = sc.emptyRDD().persist(util.get_storage_level())
        else:
            LOGGER.debug("hdfs path {} not exists.".format(hdfs_path))
            rdd = None
        return rdd


    def __init__(self, session_id: str,
                 namespace: str,
                 name: str = None,
                 partitions: int = 1,
                 rdd=None):

        self._valid_param_check(rdd, namespace, partitions)
        setattr(self, util.RDD_ATTR_NAME, rdd)
        self._rdd = rdd
        self._partitions = partitions
        self.schema = {}
        self._name = name or str(uuid.uuid1())
        self._namespace = namespace
        self._session_id = session_id

    def get_name(self):
        return self._name

    def get_namespace(self):
        return self._namespace

    def __str__(self):
        return f"{self._namespace}, {self._name}"

    def __repr__(self):
        return f"{self._namespace}, {self._name}"

    def _tmp_table_from_rdd(self, rdd, name=None):
        """
        tmp table, with namespace == job_id
        """
        rdd = util.materialize(rdd)
        name = name or str(uuid.uuid1())
        return RDDTable(session_id=self._session_id,
                        namespace=self._namespace,
                        name=name,
                        partitions=rdd.getNumPartitions(),
                        rdd=rdd)
   
    def __getstate__(self):
        pass

    @staticmethod
    def _valid_param_check(rdd, namespace, partitions):
        assert (rdd is not None), "params rdd is None"
        assert namespace is not None, "namespace is None"
        assert partitions > 0, "invalid partitions={0}".format(partitions)

    def rdd(self):
        if hasattr(self, "_rdd") and self._rdd is not None:
            return self._rdd
        else:
<<<<<<< HEAD
            self._rdd = RDDTable.rdd_from_hdfs(namespace=self._namespace, 
                                               name=self._name,
                                               partitions=self._partitions, 
                                               create_if_missing=False)
            return self._rdd
   
=======
            return self._rdd_from_hdfs()

    def dtable(self):
        """
        to make it compatible with FederationWrapped
        """
        return self.rdd()


    # noinspection PyProtectedMember,PyUnresolvedReferences
    @log_elapsed
    def _rdd_from_hdfs(self):
        self._rdd = RDDTable.rdd_from_hdfs(namespace=self._namespace, name=self._name, partitions=self._partitions, create_if_missing=False)
        return self._rdd


>>>>>>> 7ad5c159
    def get_partitions(self):
        return self._partitions

    @log_elapsed
    def map(self, func, **kwargs):
        from arch.api.impl.based_spark.rdd_func import _map
        rtn_rdd = _map(self.rdd(), func)
        return self._tmp_table_from_rdd(rtn_rdd)

    @log_elapsed
    def mapValues(self, func, **kwargs):
        from arch.api.impl.based_spark.rdd_func import _map_value
        rtn_rdd = _map_value(self.rdd(), func)
        return self._tmp_table_from_rdd(rtn_rdd)

    @log_elapsed
    def mapPartitions(self, func, **kwargs):
        from arch.api.impl.based_spark.rdd_func import _map_partitions
        rtn_rdd = _map_partitions(self.rdd(), func)
        return self._tmp_table_from_rdd(rtn_rdd)

    @log_elapsed
    def mapPartitions2(self, func, **kwargs):
        return self.mapPartitions(func, **kwargs)

    @log_elapsed
    def reduce(self, func, key_func=None, **kwargs):
        if key_func is None:
            return self.rdd().values().reduce(func)

        return dict(self.rdd().map(lambda x: (key_func(x[0]), x[1])).reduceByKey(func).collect())

    def join(self, other, func=None, **kwargs):
        rdd1 = self.rdd()
        rdd2 = other.rdd()

        # noinspection PyUnusedLocal,PyShadowingNames
        @log_elapsed
        def _join(rdda, rddb, **kwargs):
            from arch.api.impl.based_spark.rdd_func import _join
            return self._tmp_table_from_rdd(_join(rdda, rddb, func))

        return _join(rdd1, rdd2, **kwargs)

    @log_elapsed
    def glom(self, **kwargs):
        from arch.api.impl.based_spark.rdd_func import _glom
        return self._tmp_table_from_rdd(_glom(self.rdd()))

    @log_elapsed
    def sample(self, fraction, seed=None, **kwargs):
        from arch.api.impl.based_spark.rdd_func import _sample
        return self._tmp_table_from_rdd(_sample(self.rdd(), fraction, seed))

    @log_elapsed
    def subtractByKey(self, other, **kwargs):
        from arch.api.impl.based_spark.rdd_func import _subtract_by_key
        return self._tmp_table_from_rdd(_subtract_by_key(self.rdd(), other.rdd()))

    @log_elapsed
    def filter(self, func, **kwargs):
        from arch.api.impl.based_spark.rdd_func import _filter
        return self._tmp_table_from_rdd(_filter(self.rdd(), func))

    @log_elapsed
    def union(self, other, func=lambda v1, v2: v1, **kwargs):
        from arch.api.impl.based_spark.rdd_func import _union
        return self._tmp_table_from_rdd(_union(self.rdd(), other.rdd(), func))

    @log_elapsed
    def flatMap(self, func, **kwargs):
        from arch.api.impl.based_spark.rdd_func import _flat_map
        return self._tmp_table_from_rdd(_flat_map(self.rdd(), func))

    @log_elapsed
    def collect(self, min_chunk_size=0, use_serialize=True, **kwargs):
        return iter(self.rdd().collect())

    """
    storage api
    """

    def put(self, k, v, use_serialize=True, maybe_large_value=False):
        self.put_all(kv_list= [(k, v)], use_serialize=use_serialize)

    def put_all(self, kv_list: Iterable, use_serialize=True, chunk_size=100000):
        RDDTable.write2hdfs(namespace=self._namespace, name=self._name, kv_list=kv_list, create_if_missing=True)
        self._rdd = None

    def get(self, k, use_serialize=True, maybe_large_value=False):
        value = self.rdd().lookup(k)
        if len(value) > 0:
            return value[0]
        return None

    def delete(self, k, use_serialize=True):
        raise NotImplementedError("not support delete single key in hdfs based table yet!")

    def destroy(self):
        self.delete_file_from_hdfs(namespace=self._namespace, name=self._name)
        self._rdd = None        

    def put_if_absent(self, k, v, use_serialize=True):
        self.put(k=k, v=v, use_serialize=use_serialize)

    # noinspection PyPep8Naming
    def take(self, n=1, keysOnly=False, use_serialize=True):
        rtn = self.rdd().take(n)
        if keysOnly:
            rtn = [pair[0] for pair in rtn]
        return rtn

    # noinspection PyPep8Naming
    def first(self, keysOnly=False, use_serialize=True):
        return self.take(1, keysOnly, use_serialize)[0]

    def count(self, **kwargs):
        return self.rdd().count()
    
    def local_count(self, **kwargs):
        meta = RDDTable.get_table_meta(namespace=self._namespace, name=self._name)
        if meta:
            return meta.f_records
        else:
            return -1

    @log_elapsed
    def save_as(self, name, namespace, partition=None, use_serialize=True, persistent=True, **kwargs):
        if partition is None:
            partition = self._partitions
                        
        it = self.rdd().toLocalIterator()        
        rdd_table = RDDTable.from_hdfs(session_id=self._session_id, 
                                       namespace=namespace, name=name, 
                                       partitions=partition)
        rdd_table.put_all(kv_list=it)
        
        return rdd_table<|MERGE_RESOLUTION|>--- conflicted
+++ resolved
@@ -235,31 +235,12 @@
         if hasattr(self, "_rdd") and self._rdd is not None:
             return self._rdd
         else:
-<<<<<<< HEAD
             self._rdd = RDDTable.rdd_from_hdfs(namespace=self._namespace, 
                                                name=self._name,
                                                partitions=self._partitions, 
                                                create_if_missing=False)
-            return self._rdd
-   
-=======
-            return self._rdd_from_hdfs()
-
-    def dtable(self):
-        """
-        to make it compatible with FederationWrapped
-        """
-        return self.rdd()
-
-
-    # noinspection PyProtectedMember,PyUnresolvedReferences
-    @log_elapsed
-    def _rdd_from_hdfs(self):
-        self._rdd = RDDTable.rdd_from_hdfs(namespace=self._namespace, name=self._name, partitions=self._partitions, create_if_missing=False)
-        return self._rdd
-
-
->>>>>>> 7ad5c159
+            return self._rdd   
+
     def get_partitions(self):
         return self._partitions
 
