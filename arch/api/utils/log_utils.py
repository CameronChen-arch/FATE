#
#  Copyright 2019 The FATE Authors. All Rights Reserved.
#
#  Licensed under the Apache License, Version 2.0 (the "License");
#  you may not use this file except in compliance with the License.
#  You may obtain a copy of the License at
#
#      http://www.apache.org/licenses/LICENSE-2.0
#
#  Unless required by applicable law or agreed to in writing, software
#  distributed under the License is distributed on an "AS IS" BASIS,
#  WITHOUT WARRANTIES OR CONDITIONS OF ANY KIND, either express or implied.
#  See the License for the specific language governing permissions and
#  limitations under the License.
#

<<<<<<< HEAD
import logging
from logging.handlers import TimedRotatingFileHandler
import os
import inspect
from threading import RLock
from arch.api.utils import file_utils


class LoggerFactory(object):
    TYPE = "FILE"
    FORMAT = "[%(levelname)s] [%(asctime)s] [%(process)s:%(thread)s] - %(filename)s[line:%(lineno)d]: %(message)s"
    LEVEL = logging.DEBUG
    logger_dict = {}
    global_handler_dict = {}

    LOG_DIR = None
    PARENT_LOG_DIR = None

    append_to_parent_log = None

    lock = RLock()
    # CRITICAL = 50
    # FATAL = CRITICAL
    # ERROR = 40
    # WARNING = 30
    # WARN = WARNING
    # INFO = 20
    # DEBUG = 10
    # NOTSET = 0
    levels = (10, 20, 30, 40)
    schedule_logger_dict = {}

    @staticmethod
    def set_directory(directory=None, parent_log_dir=None, append_to_parent_log=None, force=False):
        if parent_log_dir:
           LoggerFactory.PARENT_LOG_DIR = parent_log_dir
        if append_to_parent_log:
            LoggerFactory.append_to_parent_log = append_to_parent_log
        with LoggerFactory.lock:
            if not directory:
                directory = os.path.join(file_utils.get_project_base_directory(), 'logs')
            if not LoggerFactory.LOG_DIR or force:
                LoggerFactory.LOG_DIR = directory
            os.makedirs(LoggerFactory.LOG_DIR, exist_ok=True)
            for loggerName, ghandler in LoggerFactory.global_handler_dict.items():
                for className, (logger, handler) in LoggerFactory.logger_dict.items():
                    logger.removeHandler(ghandler)
                ghandler.close()
            LoggerFactory.global_handler_dict={}
            for className, (logger, handler) in LoggerFactory.logger_dict.items():
                logger.removeHandler(handler)
                _hanlder=None
                if handler:
                    handler.close()
                if className != "default":
                    _hanlder = LoggerFactory.get_handler(className)
                    logger.addHandler(_hanlder)
                LoggerFactory.assemble_global_handler(logger)
                LoggerFactory.logger_dict[className] = logger, _hanlder

    @staticmethod
    def get_logger(class_name=None):
        with LoggerFactory.lock:
            if class_name in LoggerFactory.logger_dict.keys():
                logger, hanlder = LoggerFactory.logger_dict[class_name]
                if not logger:
                    logger, handler = LoggerFactory.init_logger(class_name)
            else:
                logger, handler = LoggerFactory.init_logger(class_name)
            return logger

    @staticmethod
    def get_global_hanlder(logger_name, level=None, log_dir=None):
        if not LoggerFactory.LOG_DIR:
            return logging.StreamHandler()
        if log_dir:
            logger_name_key = logger_name + "_" + log_dir
        else:
            logger_name_key = logger_name + "_" + LoggerFactory.LOG_DIR
        # if loggerName not in LoggerFactory.globalHandlerDict:
        if logger_name_key not in LoggerFactory.global_handler_dict:
            with LoggerFactory.lock:
                if logger_name_key not in LoggerFactory.global_handler_dict:
                    handler = LoggerFactory.get_handler(logger_name, level, log_dir)
                    LoggerFactory.global_handler_dict[logger_name_key]=handler
        return LoggerFactory.global_handler_dict[logger_name_key]

    @staticmethod
    def get_handler(class_name, level=None, log_dir=None, log_type=None):
        if not log_type:
            if not LoggerFactory.LOG_DIR or not class_name:
                return logging.StreamHandler()

            if not log_dir:
                log_file = os.path.join(LoggerFactory.LOG_DIR, "{}.log".format(class_name))
            else:
                log_file = os.path.join(log_dir, "{}.log".format(class_name))
        else:
            log_file = os.path.join(log_dir, "fate_flow_{}.log".format(log_type) if level == LoggerFactory.LEVEL else 'fate_flow_{}_error.log'.format(log_type))
        formatter = logging.Formatter(LoggerFactory.FORMAT)
        handler = TimedRotatingFileHandler(log_file,
                                           when='D',
                                           interval=1,
                                           backupCount=14,
                                           delay=True)

        if level:
            handler.level=level

        handler.setFormatter(formatter)
        return handler

    @staticmethod
    def init_logger(class_name):
        with LoggerFactory.lock:
            logger = logging.getLogger(class_name)
            logger.setLevel(LoggerFactory.LEVEL)
            handler = None
            if class_name:
                handler = LoggerFactory.get_handler(class_name)
                logger.addHandler(handler)
                LoggerFactory.logger_dict[class_name] = logger, handler

            else:
                LoggerFactory.logger_dict["default"] = logger, handler

            LoggerFactory.assemble_global_handler(logger)

            return logger, handler

    @staticmethod
    def assemble_global_handler(logger):
        if LoggerFactory.LOG_DIR:
            for level in LoggerFactory.levels:
                if level >= LoggerFactory.LEVEL:
                    level_logger_name = logging._levelToName[level]
                    logger.addHandler(LoggerFactory.get_global_hanlder(level_logger_name, level))
        if LoggerFactory.append_to_parent_log and LoggerFactory.PARENT_LOG_DIR:
            for level in LoggerFactory.levels:
                if level >= LoggerFactory.LEVEL:
                    level_logger_name = logging._levelToName[level]
                    logger.addHandler(LoggerFactory.get_global_hanlder(level_logger_name, level, LoggerFactory.PARENT_LOG_DIR))

    @staticmethod
    def get_schedule_logger(job_id='', log_type='schedule'):
        fate_flow_log_dir = os.path.join(file_utils.get_project_base_directory(), 'logs', 'fate_flow')
        job_log_dir = os.path.join(file_utils.get_project_base_directory(), 'logs', job_id)
        if not job_id:
            log_dirs = [fate_flow_log_dir]
        else:
            if log_type == 'audit':
                log_dirs = [job_log_dir, fate_flow_log_dir]
            else:
                log_dirs = [job_log_dir]
        os.makedirs(job_log_dir, exist_ok=True)
        os.makedirs(fate_flow_log_dir, exist_ok=True)
        logger = logging.getLogger('{}_{}'.format(job_id, log_type))
        logger.setLevel(LoggerFactory.LEVEL)
        for job_log_dir in log_dirs:
            handler = LoggerFactory.get_handler(class_name=None, level=LoggerFactory.LEVEL,
                                                log_dir=job_log_dir, log_type=log_type)
            error_handler = LoggerFactory.get_handler(class_name=None, level=logging.ERROR,
                                                      log_dir=job_log_dir, log_type=log_type)
            logger.addHandler(handler)
            logger.addHandler(error_handler)
        if job_id:
            with LoggerFactory.lock:
                LoggerFactory.schedule_logger_dict[job_id + log_type] = logger
        return logger


def setDirectory(directory=None):
    LoggerFactory.set_directory(directory)


def setLevel(level):
    LoggerFactory.LEVEL = level


def getLogger(className=None, useLevelFile=False):
    if className is None:
        frame = inspect.stack()[1]
        module = inspect.getmodule(frame[0])
        className = 'stat'
    return LoggerFactory.get_logger(className)


def schedule_logger(job_id=None, delete=False):
    if not job_id:
        return getLogger("fate_flow_schedule")
    else:
        if delete:
            with LoggerFactory.lock:
                try:
                    for key in LoggerFactory.schedule_logger_dict.keys():
                        if job_id in key:
                            del LoggerFactory.schedule_logger_dict[key]
                except:
                    pass
            return True
        key = job_id + 'schedule'
        if key in LoggerFactory.schedule_logger_dict:
            return LoggerFactory.schedule_logger_dict[key]
        return LoggerFactory.get_schedule_logger(job_id)


def audit_logger(job_id='', log_type='audit'):
    key = job_id + log_type
    if key in LoggerFactory.schedule_logger_dict.keys():
        return LoggerFactory.schedule_logger_dict[key]
    return LoggerFactory.get_schedule_logger(job_id=job_id, log_type=log_type)


def sql_logger(job_id='', log_type='sql'):
    key = job_id + log_type
    if key in LoggerFactory.schedule_logger_dict.keys():
        return LoggerFactory.schedule_logger_dict[key]
    return LoggerFactory.get_schedule_logger(job_id=job_id, log_type=log_type)

=======
from fate_arch.common.log import *
>>>>>>> 339953ec
<|MERGE_RESOLUTION|>--- conflicted
+++ resolved
@@ -14,226 +14,4 @@
 #  limitations under the License.
 #
 
-<<<<<<< HEAD
-import logging
-from logging.handlers import TimedRotatingFileHandler
-import os
-import inspect
-from threading import RLock
-from arch.api.utils import file_utils
-
-
-class LoggerFactory(object):
-    TYPE = "FILE"
-    FORMAT = "[%(levelname)s] [%(asctime)s] [%(process)s:%(thread)s] - %(filename)s[line:%(lineno)d]: %(message)s"
-    LEVEL = logging.DEBUG
-    logger_dict = {}
-    global_handler_dict = {}
-
-    LOG_DIR = None
-    PARENT_LOG_DIR = None
-
-    append_to_parent_log = None
-
-    lock = RLock()
-    # CRITICAL = 50
-    # FATAL = CRITICAL
-    # ERROR = 40
-    # WARNING = 30
-    # WARN = WARNING
-    # INFO = 20
-    # DEBUG = 10
-    # NOTSET = 0
-    levels = (10, 20, 30, 40)
-    schedule_logger_dict = {}
-
-    @staticmethod
-    def set_directory(directory=None, parent_log_dir=None, append_to_parent_log=None, force=False):
-        if parent_log_dir:
-           LoggerFactory.PARENT_LOG_DIR = parent_log_dir
-        if append_to_parent_log:
-            LoggerFactory.append_to_parent_log = append_to_parent_log
-        with LoggerFactory.lock:
-            if not directory:
-                directory = os.path.join(file_utils.get_project_base_directory(), 'logs')
-            if not LoggerFactory.LOG_DIR or force:
-                LoggerFactory.LOG_DIR = directory
-            os.makedirs(LoggerFactory.LOG_DIR, exist_ok=True)
-            for loggerName, ghandler in LoggerFactory.global_handler_dict.items():
-                for className, (logger, handler) in LoggerFactory.logger_dict.items():
-                    logger.removeHandler(ghandler)
-                ghandler.close()
-            LoggerFactory.global_handler_dict={}
-            for className, (logger, handler) in LoggerFactory.logger_dict.items():
-                logger.removeHandler(handler)
-                _hanlder=None
-                if handler:
-                    handler.close()
-                if className != "default":
-                    _hanlder = LoggerFactory.get_handler(className)
-                    logger.addHandler(_hanlder)
-                LoggerFactory.assemble_global_handler(logger)
-                LoggerFactory.logger_dict[className] = logger, _hanlder
-
-    @staticmethod
-    def get_logger(class_name=None):
-        with LoggerFactory.lock:
-            if class_name in LoggerFactory.logger_dict.keys():
-                logger, hanlder = LoggerFactory.logger_dict[class_name]
-                if not logger:
-                    logger, handler = LoggerFactory.init_logger(class_name)
-            else:
-                logger, handler = LoggerFactory.init_logger(class_name)
-            return logger
-
-    @staticmethod
-    def get_global_hanlder(logger_name, level=None, log_dir=None):
-        if not LoggerFactory.LOG_DIR:
-            return logging.StreamHandler()
-        if log_dir:
-            logger_name_key = logger_name + "_" + log_dir
-        else:
-            logger_name_key = logger_name + "_" + LoggerFactory.LOG_DIR
-        # if loggerName not in LoggerFactory.globalHandlerDict:
-        if logger_name_key not in LoggerFactory.global_handler_dict:
-            with LoggerFactory.lock:
-                if logger_name_key not in LoggerFactory.global_handler_dict:
-                    handler = LoggerFactory.get_handler(logger_name, level, log_dir)
-                    LoggerFactory.global_handler_dict[logger_name_key]=handler
-        return LoggerFactory.global_handler_dict[logger_name_key]
-
-    @staticmethod
-    def get_handler(class_name, level=None, log_dir=None, log_type=None):
-        if not log_type:
-            if not LoggerFactory.LOG_DIR or not class_name:
-                return logging.StreamHandler()
-
-            if not log_dir:
-                log_file = os.path.join(LoggerFactory.LOG_DIR, "{}.log".format(class_name))
-            else:
-                log_file = os.path.join(log_dir, "{}.log".format(class_name))
-        else:
-            log_file = os.path.join(log_dir, "fate_flow_{}.log".format(log_type) if level == LoggerFactory.LEVEL else 'fate_flow_{}_error.log'.format(log_type))
-        formatter = logging.Formatter(LoggerFactory.FORMAT)
-        handler = TimedRotatingFileHandler(log_file,
-                                           when='D',
-                                           interval=1,
-                                           backupCount=14,
-                                           delay=True)
-
-        if level:
-            handler.level=level
-
-        handler.setFormatter(formatter)
-        return handler
-
-    @staticmethod
-    def init_logger(class_name):
-        with LoggerFactory.lock:
-            logger = logging.getLogger(class_name)
-            logger.setLevel(LoggerFactory.LEVEL)
-            handler = None
-            if class_name:
-                handler = LoggerFactory.get_handler(class_name)
-                logger.addHandler(handler)
-                LoggerFactory.logger_dict[class_name] = logger, handler
-
-            else:
-                LoggerFactory.logger_dict["default"] = logger, handler
-
-            LoggerFactory.assemble_global_handler(logger)
-
-            return logger, handler
-
-    @staticmethod
-    def assemble_global_handler(logger):
-        if LoggerFactory.LOG_DIR:
-            for level in LoggerFactory.levels:
-                if level >= LoggerFactory.LEVEL:
-                    level_logger_name = logging._levelToName[level]
-                    logger.addHandler(LoggerFactory.get_global_hanlder(level_logger_name, level))
-        if LoggerFactory.append_to_parent_log and LoggerFactory.PARENT_LOG_DIR:
-            for level in LoggerFactory.levels:
-                if level >= LoggerFactory.LEVEL:
-                    level_logger_name = logging._levelToName[level]
-                    logger.addHandler(LoggerFactory.get_global_hanlder(level_logger_name, level, LoggerFactory.PARENT_LOG_DIR))
-
-    @staticmethod
-    def get_schedule_logger(job_id='', log_type='schedule'):
-        fate_flow_log_dir = os.path.join(file_utils.get_project_base_directory(), 'logs', 'fate_flow')
-        job_log_dir = os.path.join(file_utils.get_project_base_directory(), 'logs', job_id)
-        if not job_id:
-            log_dirs = [fate_flow_log_dir]
-        else:
-            if log_type == 'audit':
-                log_dirs = [job_log_dir, fate_flow_log_dir]
-            else:
-                log_dirs = [job_log_dir]
-        os.makedirs(job_log_dir, exist_ok=True)
-        os.makedirs(fate_flow_log_dir, exist_ok=True)
-        logger = logging.getLogger('{}_{}'.format(job_id, log_type))
-        logger.setLevel(LoggerFactory.LEVEL)
-        for job_log_dir in log_dirs:
-            handler = LoggerFactory.get_handler(class_name=None, level=LoggerFactory.LEVEL,
-                                                log_dir=job_log_dir, log_type=log_type)
-            error_handler = LoggerFactory.get_handler(class_name=None, level=logging.ERROR,
-                                                      log_dir=job_log_dir, log_type=log_type)
-            logger.addHandler(handler)
-            logger.addHandler(error_handler)
-        if job_id:
-            with LoggerFactory.lock:
-                LoggerFactory.schedule_logger_dict[job_id + log_type] = logger
-        return logger
-
-
-def setDirectory(directory=None):
-    LoggerFactory.set_directory(directory)
-
-
-def setLevel(level):
-    LoggerFactory.LEVEL = level
-
-
-def getLogger(className=None, useLevelFile=False):
-    if className is None:
-        frame = inspect.stack()[1]
-        module = inspect.getmodule(frame[0])
-        className = 'stat'
-    return LoggerFactory.get_logger(className)
-
-
-def schedule_logger(job_id=None, delete=False):
-    if not job_id:
-        return getLogger("fate_flow_schedule")
-    else:
-        if delete:
-            with LoggerFactory.lock:
-                try:
-                    for key in LoggerFactory.schedule_logger_dict.keys():
-                        if job_id in key:
-                            del LoggerFactory.schedule_logger_dict[key]
-                except:
-                    pass
-            return True
-        key = job_id + 'schedule'
-        if key in LoggerFactory.schedule_logger_dict:
-            return LoggerFactory.schedule_logger_dict[key]
-        return LoggerFactory.get_schedule_logger(job_id)
-
-
-def audit_logger(job_id='', log_type='audit'):
-    key = job_id + log_type
-    if key in LoggerFactory.schedule_logger_dict.keys():
-        return LoggerFactory.schedule_logger_dict[key]
-    return LoggerFactory.get_schedule_logger(job_id=job_id, log_type=log_type)
-
-
-def sql_logger(job_id='', log_type='sql'):
-    key = job_id + log_type
-    if key in LoggerFactory.schedule_logger_dict.keys():
-        return LoggerFactory.schedule_logger_dict[key]
-    return LoggerFactory.get_schedule_logger(job_id=job_id, log_type=log_type)
-
-=======
-from fate_arch.common.log import *
->>>>>>> 339953ec
+from fate_arch.common.log import *