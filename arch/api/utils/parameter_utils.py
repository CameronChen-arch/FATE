#
#  Copyright 2019 The FATE Authors. All Rights Reserved.
#
#  Licensed under the Apache License, Version 2.0 (the "License");
#  you may not use this file except in compliance with the License.
#  You may obtain a copy of the License at
#
#      http://www.apache.org/licenses/LICENSE-2.0
#
#  Unless required by applicable law or agreed to in writing, software
#  distributed under the License is distributed on an "AS IS" BASIS,
#  WITHOUT WARRANTIES OR CONDITIONS OF ANY KIND, either express or implied.
#  See the License for the specific language governing permissions and
#  limitations under the License.
#

import json
import os
from arch.api.utils.log_utils import getLogger

LOGGER = getLogger()


class ParameterOverride(object):
    @staticmethod
    def override_parameter(default_runtime_dict, setting_conf, submit_dict, out_prefix):

        if default_runtime_dict is None or submit_dict is None:
            raise Exception("default runtime conf and submit conf should be a json file")

        _method = submit_dict['task']
        _module = submit_dict['module']

        _module_setting = setting_conf['module'].get(_module)

        if not _module_setting:
            raise Exception("{} is not set in setting_conf ".format(_module))

        for role in submit_dict["role"]:
            _role_setting = _module_setting["role"].get(role)
            if not _role_setting:
                continue
            if _method not in _role_setting['tasklist']:
                continue
            _code_path = os.path.join(_module_setting.get('module_path'), _role_setting.get('program'))
<<<<<<< HEAD
            partyid_list = submit_dict["role"][role]   # [10000]
=======
            partyid_list = submit_dict["role"][role]
>>>>>>> d322de36
            for idx in range(len(partyid_list)):
                runtime_json = default_runtime_dict.copy()
                runtime_json['WorkFlowParam']['method'] = _method
                for key, value in submit_dict.items():
                    if key not in ["algorithm_parameters", "role_parameters"]:
                        runtime_json[key] = value

                if "algorithm_parameters" in submit_dict:
                    for param_class in submit_dict["algorithm_parameters"]:
                        if param_class not in runtime_json:
                            runtime_json[param_class] = {}
                        for attr, value in submit_dict["algorithm_parameters"][param_class].items():
                            if attr not in runtime_json[param_class]:
                                runtime_json[param_class][attr] = {}
                            runtime_json[param_class][attr] = value

                if "role_parameters" in submit_dict and role in submit_dict["role_parameters"]:
                    role_dict = submit_dict["role_parameters"][role]

                    for param_class in role_dict:
                        if param_class not in runtime_json:
                            runtime_json[param_class] = {}
                        for attr, valuelist in role_dict[param_class].items():
                            if isinstance(valuelist, list):
                                if len(valuelist) <= idx:
                                    continue
                                else:
<<<<<<< HEAD
                                    runtime_json[param_class][attr] = valuelist[idx]
=======
                                    runtime_json[param_class][attr] = [valuelist[idx]]
>>>>>>> d322de36
                            else:
                                runtime_json[param_class][attr] = valuelist
                runtime_json['local'] = submit_dict.get('local', {})
                my_local = {
                    "role": role, "party_id": partyid_list[idx]
                }
                runtime_json['local'].update(my_local)
                runtime_json['CodePath'] = _code_path
                runtime_json['module'] = _module
                output_path = os.path.join(out_prefix, _method, _module, str(role),
                                           str(partyid_list[idx]), "runtime_conf.json")
                os.makedirs(os.path.dirname(output_path), exist_ok=True)
                with open(output_path, "w") as fout:
                    fout.write(json.dumps(runtime_json, indent=4))<|MERGE_RESOLUTION|>--- conflicted
+++ resolved
@@ -43,11 +43,7 @@
             if _method not in _role_setting['tasklist']:
                 continue
             _code_path = os.path.join(_module_setting.get('module_path'), _role_setting.get('program'))
-<<<<<<< HEAD
-            partyid_list = submit_dict["role"][role]   # [10000]
-=======
             partyid_list = submit_dict["role"][role]
->>>>>>> d322de36
             for idx in range(len(partyid_list)):
                 runtime_json = default_runtime_dict.copy()
                 runtime_json['WorkFlowParam']['method'] = _method
@@ -66,7 +62,6 @@
 
                 if "role_parameters" in submit_dict and role in submit_dict["role_parameters"]:
                     role_dict = submit_dict["role_parameters"][role]
-
                     for param_class in role_dict:
                         if param_class not in runtime_json:
                             runtime_json[param_class] = {}
@@ -75,11 +70,7 @@
                                 if len(valuelist) <= idx:
                                     continue
                                 else:
-<<<<<<< HEAD
-                                    runtime_json[param_class][attr] = valuelist[idx]
-=======
                                     runtime_json[param_class][attr] = [valuelist[idx]]
->>>>>>> d322de36
                             else:
                                 runtime_json[param_class][attr] = valuelist
                 runtime_json['local'] = submit_dict.get('local', {})
