#
#  Copyright 2019 The FATE Authors. All Rights Reserved.
#
#  Licensed under the Apache License, Version 2.0 (the "License");
#  you may not use this file except in compliance with the License.
#  You may obtain a copy of the License at
#
#      http://www.apache.org/licenses/LICENSE-2.0
#
#  Unless required by applicable law or agreed to in writing, software
#  distributed under the License is distributed on an "AS IS" BASIS,
#  WITHOUT WARRANTIES OR CONDITIONS OF ANY KIND, either express or implied.
#  See the License for the specific language governing permissions and
#  limitations under the License.
#


class StoreTypes(object):
    ROLLPAIR_IN_MEMORY = 'IN_MEMORY'
    ROLLPAIR_LMDB = 'LMDB'
    ROLLPAIR_LEVELDB = 'LEVEL_DB'
    ROLLFRAME_FILE = 'ROLL_FRAME_FILE'
    ROLLPAIR_ROLLSITE = 'ROLL_SITE'
    ROLLPAIR_FILE = 'ROLL_PAIR_FILE'
    ROLLPAIR_MMAP = 'ROLL_PAIR_MMAP'
    ROLLPAIR_CACHE = 'ROLL_PAIR_CACHE'
    ROLLPAIR_QUEUE = 'ROLL_PAIR_QUEUE'
    MYSQL = 'MYSQL'


class StoreEngine(object):
    MYSQL = 'MYSQL'
    EGGROLL = 'EGGROLL'
<<<<<<< HEAD
=======
    HDFS = 'HDFS'
>>>>>>> 402569c2
<|MERGE_RESOLUTION|>--- conflicted
+++ resolved
@@ -31,7 +31,4 @@
 class StoreEngine(object):
     MYSQL = 'MYSQL'
     EGGROLL = 'EGGROLL'
-<<<<<<< HEAD
-=======
-    HDFS = 'HDFS'
->>>>>>> 402569c2
+    HDFS = 'HDFS'