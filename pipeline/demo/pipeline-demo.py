--- conflicted
+++ resolved
@@ -58,7 +58,16 @@
 # predict
 
 pipeline.predict(backend=Backend.EGGROLL, work_mode=WorkMode.STANDALONE,
-<<<<<<< HEAD
+                 feed_dict={input_0:
+                                {"guest":
+                                     {9999: guest_train_data},
+                                 "host": {
+                                     10000: host_train_data[0],
+                                     10001: host_train_data[1]
+                                 }
+                                 }
+                            })
+pipeline.predict(backend=Backend.EGGROLL, work_mode=WorkMode.STANDALONE,
                               feed_dict={input_0:
                                              {"guest":
                                                   {9999: guest_train_data},
@@ -68,17 +77,6 @@
                                               }
                                               }
                                          })
-=======
-                 feed_dict={input_0:
-                                {"guest":
-                                     {9999: guest_train_data},
-                                 "host": {
-                                     10000: host_train_data[0],
-                                     10001: host_train_data[1]
-                                 }
-                                 }
-                            })
->>>>>>> d40b7bdb
 
 with open("output.pkl", "wb") as fout:
     fout.write(pipeline.dump())