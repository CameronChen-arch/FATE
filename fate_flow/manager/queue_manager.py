#
#  Copyright 2019 The FATE Authors. All Rights Reserved.
#
#  Licensed under the Apache License, Version 2.0 (the "License");
#  you may not use this file except in compliance with the License.
#  You may obtain a copy of the License at
#
#      http://www.apache.org/licenses/LICENSE-2.0
#
#  Unless required by applicable law or agreed to in writing, software
#  distributed under the License is distributed on an "AS IS" BASIS,
#  WITHOUT WARRANTIES OR CONDITIONS OF ANY KIND, either express or implied.
#  See the License for the specific language governing permissions and
#  limitations under the License.
#
import json
import queue
import threading
from time import monotonic as time

import redis

from fate_flow.entity.runtime_config import RuntimeConfig
from fate_flow.entity.constant_config import WorkMode
from fate_flow.settings import REDIS, REDIS_QUEUE_DB_INDEX, stat_logger


class BaseQueue:
    def __init__(self):
        self.ready = False

    def is_ready(self):
        return self.ready

    def put_event(self, event):
        pass

    def get_event(self):
        return None

    def qsize(self):
        pass


class RedisQueue(BaseQueue):
    def __init__(self, queue_name, host, port, password, max_connections):
        super(RedisQueue, self).__init__()
        self.queue_name = queue_name
        self.pool = redis.ConnectionPool(host=host, port=port, password=password, max_connections=max_connections,
                                         db=REDIS_QUEUE_DB_INDEX)
        stat_logger.info('init redis queue')

    def get_conn(self):
        return redis.Redis(connection_pool=self.pool, decode_responses=True)

    def get_event(self):
        try:
            conn = self.get_conn()
            content = conn.brpop([self.queue_name])
            event = self.parse_event(content[1])
            stat_logger.info('get event from redis queue: {}'.format(event))
            return event
        except Exception as e:
            stat_logger.error('get event from redis queue failed')
            stat_logger.exception(e)
            return None

    def is_ready(self):
        self.ready = self.test_connection()
        return self.ready

    def put_event(self, event):
        try:
            conn = self.get_conn()
            ret = conn.lpush(self.queue_name, json.dumps(event))
            stat_logger.info('put event into redis queue {}: {}'.format('successfully' if ret else 'failed', event))
        except Exception as e:
            stat_logger.error('put event into redis queue failed')
            stat_logger.exception(e)
            raise e

    def del_event(self, event):
        try:
            conn = self.get_conn()
            ret = conn.lrem(self.queue_name, 1, json.dumps(event))
            stat_logger.info('delete event from redis queue {}: {}'.format('successfully' if ret else 'failed', event))
            if not ret:
                raise Exception('job not in redis queue')
        except Exception as e:
            stat_logger.info('delete event from redis queue failed:{}'.format(str(e)))
            raise Exception('delete event from redis queue failed')

    def parse_event(self, content):
        return json.loads(content.decode())

    def test_connection(self):
        try:
            conn = self.get_conn()
            if (conn.echo("cccccc")):
                return True
            else:
                return False
        except BaseException:
            return False

    def qsize(self):
        conn = self.get_conn()
        return conn.llen(self.queue_name)


class InProcessQueue(BaseQueue):
    def __init__(self):
        super(InProcessQueue, self).__init__()
        self.queue = queue.Queue()
        self.ready = True
        stat_logger.info('init in-process queue')

    def put_event(self, event):
        try:
            self.queue.put(event)
            stat_logger.info('put event into in-process queue successfully: {}'.format(event))
        except Exception as e:
            stat_logger.error('put event into in-process queue failed')
            stat_logger.exception(e)
            raise e

    def get_event(self):
        try:
            event = self.queue.get(block=True)
            stat_logger.info('get event from in-process queue successfully: {}'.format(event))
            return event
        except Exception as e:
            stat_logger.error('get event from in-process queue failed')
            stat_logger.exception(e)
            return None

    def qsize(self):
        return self.queue.qsize()


class ListQueue(BaseQueue):
    def __init__(self):
        super(ListQueue, self).__init__()
        self.queue = []
        self.ready = True
        self.mutex = threading.Lock()
        self.not_empty = threading.Condition(self.mutex)
        self.not_full = threading.Condition(self.mutex)
        self.maxsize = 0
        self.unfinished_tasks = 0
        stat_logger.info('init in-process queue')

    def put_event(self, event):
        try:
            self.put(event)
            stat_logger.info('put event into in-process queue successfully: {}'.format(event))
        except Exception as e:
            stat_logger.error('put event into in-process queue failed')
            stat_logger.exception(e)
            raise e

    def get_event(self):
        try:
            event = self.get(block=True)
            stat_logger.info('get event from in-process queue successfully: {}'.format(event))
            return event
        except Exception as e:
            stat_logger.error('get event from in-process queue failed')
            stat_logger.exception(e)
            return None

    def del_event(self, event):
        try:
            ret = self.dell(event)
            stat_logger.info('delete event from redis queue {}: {}'.format('successfully' if ret else 'failed', event))
        except Exception as e:
<<<<<<< HEAD
            stat_logger.info('delete event from  queue failed:{}'.format(e))
=======
            stat_logger.info('delete event from  queue failed:{}'.format(str(e)))
>>>>>>> 2ed02630
            raise Exception('{} not in ListQueue'.format(event))

    def dell(self, event):
        with self.not_empty:
            if event in self.queue:
                self.queue.remove(event)
                self.not_full.notify()
            else:
                raise Exception('{} not in queue'.format(event))

    def put(self, item, block=True, timeout=None):
        with self.not_full:
            if self.maxsize > 0:
                if not block:
                    if self.qsize() >= self.maxsize:
                        raise Exception
                elif timeout is None:
                    while self.qsize() >= self.maxsize:
                        self.not_full.wait()
                elif timeout < 0:
                    raise ValueError("'timeout' must be a non-negative number")
                else:
                    endtime = time() + timeout
                    while self.qsize() >= self.maxsize:
                        remaining = endtime - time()
                        if remaining <= 0.0:
                            raise Exception
                        self.not_full.wait(remaining)
            self.queue.append(item)
            self.unfinished_tasks += 1
            self.not_empty.notify()

    def get(self, block=True, timeout=None):
        with self.not_empty:
            if not block:
                if not self.qsize():
                    raise Exception
            elif timeout is None:
                while not self.qsize():
                    self.not_empty.wait()
            elif timeout < 0:
                raise ValueError("'timeout' must be a non-negative number")
            else:
                endtime = time() + timeout
                while not self.qsize():
                    remaining = endtime - time()
                    if remaining <= 0.0:
                        raise Exception
                    self.not_empty.wait(remaining)
            item = self.queue.pop(0)
            self.not_full.notify()
            return item

    def qsize(self):
        return len(self.queue)


def init_job_queue():
    if RuntimeConfig.WORK_MODE == WorkMode.STANDALONE:
        job_queue = ListQueue()
        RuntimeConfig.init_config(JOB_QUEUE=job_queue)
    elif RuntimeConfig.WORK_MODE == WorkMode.CLUSTER:
        job_queue = RedisQueue(queue_name='fate_flow_job_queue', host=REDIS['host'], port=REDIS['port'],
                               password=REDIS['password'], max_connections=REDIS['max_connections'])
        RuntimeConfig.init_config(JOB_QUEUE=job_queue)
    else:
        raise Exception('init queue failed.')
<|MERGE_RESOLUTION|>--- conflicted
+++ resolved
@@ -174,11 +174,7 @@
             ret = self.dell(event)
             stat_logger.info('delete event from redis queue {}: {}'.format('successfully' if ret else 'failed', event))
         except Exception as e:
-<<<<<<< HEAD
-            stat_logger.info('delete event from  queue failed:{}'.format(e))
-=======
             stat_logger.info('delete event from  queue failed:{}'.format(str(e)))
->>>>>>> 2ed02630
             raise Exception('{} not in ListQueue'.format(event))
 
     def dell(self, event):
