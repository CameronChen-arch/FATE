--- conflicted
+++ resolved
@@ -28,11 +28,12 @@
 import psutil
 from fate_flow.entity.constant_config import TaskStatus
 
+from arch.api import session
 from arch.api.utils import file_utils
 from arch.api.utils.core import current_timestamp
 from arch.api.utils.core import json_loads, json_dumps
 from arch.api.utils.log_utils import schedule_logger
-from fate_flow.db.db_models import DB, Job, Task
+from fate_flow.db.db_models import DB, Job, Task, DataView
 from fate_flow.driver.dsl_parser import DSLParser
 from fate_flow.entity.runtime_config import RuntimeConfig
 from fate_flow.manager.data_manager import query_data_view, delete_table, delete_metric_data
@@ -42,10 +43,6 @@
 from flask import request, redirect, url_for
 
 from fate_flow.utils.session_utils import SessionStop
-<<<<<<< HEAD
-=======
-
->>>>>>> 18f58e1a
 
 class IdCounter:
     _lock = threading.RLock()
@@ -228,6 +225,20 @@
         else:
             tasks = Task.select()
         return [task for task in tasks]
+
+
+def query_data_view(**kwargs):
+    with DB.connection_context():
+        filters = []
+        for f_n, f_v in kwargs.items():
+            attr_name = 'f_%s' % f_n
+            if hasattr(DataView, attr_name):
+                filters.append(operator.attrgetter('f_%s' % f_n)(DataView) == f_v)
+        if filters:
+            data_views = DataView.select().where(*filters)
+        else:
+            data_views = []
+        return [data_view for data_view in data_views]
 
 
 def success_task_count(job_id):
