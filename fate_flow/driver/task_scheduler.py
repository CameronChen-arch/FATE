--- conflicted
+++ resolved
@@ -306,9 +306,6 @@
             return False
 
     @staticmethod
-<<<<<<< HEAD
-    def check_dependencies(job_id, job_parameters, dag, component):
-=======
     def align_task_parameters(job_id, job_parameters, job_initiator, job_args, component, task_id):
         parameters = component.get_role_parameters()
         component_name = component.get_name()
@@ -353,8 +350,7 @@
         return extra_task_parameters
 
     @staticmethod
-    def check_dependencies(job_id, dag, component):
->>>>>>> 4870dad9
+    def check_dependencies(job_id, job_parameters, dag, component):
         role, party_id = job_utils.query_job_info(job_id)
         dependencies = dag.get_dependency(role=role, party_id=int(party_id)).get('dependencies', {})
         if not dependencies:
