#
#  Copyright 2019 The FATE Authors. All Rights Reserved.
#
#  Licensed under the Apache License, Version 2.0 (the "License");
#  you may not use this file except in compliance with the License.
#  You may obtain a copy of the License at
#
#      http://www.apache.org/licenses/LICENSE-2.0
#
#  Unless required by applicable law or agreed to in writing, software
#  distributed under the License is distributed on an "AS IS" BASIS,
#  WITHOUT WARRANTIES OR CONDITIONS OF ANY KIND, either express or implied.
#  See the License for the specific language governing permissions and
#  limitations under the License.
#
import argparse
import importlib
import os
import traceback
from arch.api import federation
from arch.api import session, Backend
from arch.api.base.utils.store_type import StoreTypes
from arch.api.data_table.table_manager import get_table
from arch.api.utils import file_utils, log_utils
from arch.api.utils.core_utils import current_timestamp, get_lan_ip, timestamp_to_date
from arch.api.utils.log_utils import schedule_logger
from fate_flow.db.db_models import Task
from fate_flow.entity.constant_config import TaskStatus, ProcessRole
from fate_flow.entity.runtime_config import RuntimeConfig
from fate_flow.manager.tracking_manager import Tracking
from fate_flow.settings import API_VERSION, SAVE_AS_TASK_INPUT_DATA_SWITCH, SAVE_AS_TASK_INPUT_DATA_IN_MEMORY
from fate_flow.utils import job_utils
from fate_flow.utils.api_utils import federated_api


class TaskExecutor(object):
    @staticmethod
    def run_task():
        task = Task()
        task.f_create_time = current_timestamp()
        try:
            parser = argparse.ArgumentParser()
            parser.add_argument('-j', '--job_id', required=True, type=str, help="job id")
            parser.add_argument('-n', '--component_name', required=True, type=str,
                                help="component name")
            parser.add_argument('-t', '--task_id', required=True, type=str, help="task id")
            parser.add_argument('-r', '--role', required=True, type=str, help="role")
            parser.add_argument('-p', '--party_id', required=True, type=str, help="party id")
            parser.add_argument('-c', '--config', required=True, type=str, help="task config")
            parser.add_argument('--processors_per_node', help="processors_per_node", type=int)
            parser.add_argument('--job_server', help="job server", type=str)
            args = parser.parse_args()
            schedule_logger(args.job_id).info('enter task process')
            schedule_logger(args.job_id).info(args)
            # init function args
            if args.job_server:
                RuntimeConfig.init_config(HTTP_PORT=args.job_server.split(':')[1])
                RuntimeConfig.set_process_role(ProcessRole.EXECUTOR)
            job_id = args.job_id
            component_name = args.component_name
            task_id = args.task_id
            role = args.role
            party_id = int(args.party_id)
            executor_pid = os.getpid()
            task_config = file_utils.load_json_conf(args.config)
            job_parameters = task_config['job_parameters']
            job_initiator = task_config['job_initiator']
            job_args = task_config['job_args']
            task_input_dsl = task_config['input']
            task_output_dsl = task_config['output']
            component_parameters = TaskExecutor.get_parameters(job_id, component_name, role, party_id)
            task_parameters = task_config['task_parameters']
            module_name = task_config['module_name']
            TaskExecutor.monkey_patch()
        except Exception as e:
            traceback.print_exc()
            schedule_logger().exception(e)
            task.f_status = TaskStatus.FAILED
            return
        try:
            job_log_dir = os.path.join(job_utils.get_job_log_directory(job_id=job_id), role, str(party_id))
            task_log_dir = os.path.join(job_log_dir, component_name)
            log_utils.LoggerFactory.set_directory(directory=task_log_dir, parent_log_dir=job_log_dir,
                                                  append_to_parent_log=True, force=True)

            task.f_job_id = job_id
            task.f_component_name = component_name
            task.f_task_id = task_id
            task.f_role = role
            task.f_party_id = party_id
            task.f_operator = 'python_operator'
            tracker = Tracking(job_id=job_id, role=role, party_id=party_id, component_name=component_name,
                               task_id=task_id,
                               model_id=job_parameters['model_id'],
                               model_version=job_parameters['model_version'],
                               component_module_name=module_name)
            task.f_start_time = current_timestamp()
            task.f_run_ip = get_lan_ip()
            task.f_run_pid = executor_pid
            run_class_paths = component_parameters.get('CodePath').split('/')
            run_class_package = '.'.join(run_class_paths[:-2]) + '.' + run_class_paths[-2].replace('.py', '')
            run_class_name = run_class_paths[-1]
            task.f_status = TaskStatus.RUNNING
            TaskExecutor.sync_task_status(job_id=job_id, component_name=component_name, task_id=task_id, role=role,
                                          party_id=party_id, initiator_party_id=job_initiator.get('party_id', None),
                                          initiator_role=job_initiator.get('role', None),
                                          task_info=task.to_json())

            # init environment, process is shared globally
            RuntimeConfig.init_config(WORK_MODE=job_parameters['work_mode'],
                                      BACKEND=job_parameters.get('backend', 0),
                                      STORE_ENGINE=job_parameters.get('store_engine', 0))
            
            if args.processors_per_node and args.processors_per_node > 0 and RuntimeConfig.BACKEND == Backend.EGGROLL:
                session_options = {"eggroll.session.processors.per.node": args.processors_per_node}
            else:
                session_options = {}
            session.init(job_id=job_utils.generate_session_id(task_id, role, party_id),
                         mode=RuntimeConfig.WORK_MODE,
                         backend=RuntimeConfig.BACKEND,
                         store_engine=RuntimeConfig.STORE_ENGINE,
                         options=session_options)
            federation.init(job_id=task_id, runtime_conf=component_parameters)

            schedule_logger().info('run {} {} {} {} {} task'.format(job_id, component_name, task_id, role, party_id))
            schedule_logger().info(component_parameters)
            schedule_logger().info(task_input_dsl)
            task_run_args = TaskExecutor.get_task_run_args(job_id=job_id, role=role, party_id=party_id,
                                                           task_id=task_id,
                                                           job_args=job_args,
                                                           job_parameters=job_parameters,
                                                           task_parameters=task_parameters,
                                                           input_dsl=task_input_dsl,
                                                           if_save_as_task_input_data=job_parameters.get("save_as_task_input_data", SAVE_AS_TASK_INPUT_DATA_SWITCH)
                                                           )
            run_object = getattr(importlib.import_module(run_class_package), run_class_name)()
            run_object.set_tracker(tracker=tracker)
            run_object.set_taskid(taskid=task_id)
            run_object.run(component_parameters, task_run_args)
            output_data = run_object.save_data()
            tracker.save_output_data_table(output_data, task_output_dsl.get('data')[0] if task_output_dsl.get('data') else 'component')
            output_model = run_object.export_model()
            # There is only one model output at the current dsl version.
            tracker.save_output_model(output_model, task_output_dsl['model'][0] if task_output_dsl.get('model') else 'default')
            task.f_status = TaskStatus.COMPLETE
        except Exception as e:
            task.f_status = TaskStatus.FAILED
            schedule_logger().exception(e)
        finally:
            sync_success = False
            try:
                task.f_end_time = current_timestamp()
                task.f_elapsed = task.f_end_time - task.f_start_time
                task.f_update_time = current_timestamp()
                TaskExecutor.sync_task_status(job_id=job_id, component_name=component_name, task_id=task_id, role=role,
                                              party_id=party_id,
                                              initiator_party_id=job_initiator.get('party_id', None),
                                              initiator_role=job_initiator.get('role', None),
                                              task_info=task.to_json())
                sync_success = True
            except Exception as e:
                traceback.print_exc()
                schedule_logger().exception(e)
        schedule_logger().info('task {} {} {} start time: {}'.format(task_id, role, party_id, timestamp_to_date(task.f_start_time)))
        schedule_logger().info('task {} {} {} end time: {}'.format(task_id, role, party_id, timestamp_to_date(task.f_end_time)))
        schedule_logger().info('task {} {} {} takes {}s'.format(task_id, role, party_id, int(task.f_elapsed)/1000))
        schedule_logger().info(
            'finish {} {} {} {} {} {} task'.format(job_id, component_name, task_id, role, party_id, task.f_status if sync_success else TaskStatus.FAILED))

        print('finish {} {} {} {} {} {} task'.format(job_id, component_name, task_id, role, party_id, task.f_status if sync_success else TaskStatus.FAILED))

    @staticmethod
    def get_task_run_args(job_id, role, party_id, task_id, job_args, job_parameters, task_parameters, input_dsl,
                          if_save_as_task_input_data, filter_type=None, filter_attr=None):
        task_run_args = {}
        for input_type, input_detail in input_dsl.items():
            if filter_type and input_type not in filter_type:
                continue
            if input_type == 'data':
                this_type_args = task_run_args[input_type] = task_run_args.get(input_type, {})
                for data_type, data_list in input_detail.items():
                    for data_key in data_list:
                        data_key_item = data_key.split('.')
                        search_component_name, search_data_name = data_key_item[0], data_key_item[1]
                        if search_component_name == 'args':
                            if job_args.get('data', {}).get(search_data_name).get('namespace', '') and job_args.get(
                                    'data', {}).get(search_data_name).get('name', ''):
<<<<<<< HEAD
                                data_table = get_table(namespace=job_args['data'][search_data_name]['namespace'],
                                                       name=job_args['data'][search_data_name]['name'])
=======

                                data_table = session.table(
                                    namespace=job_args['data'][search_data_name]['namespace'],
                                    name=job_args['data'][search_data_name]['name'],
                                    partition=job_parameters.get("partition", 1)
                                    )
>>>>>>> c621fe5a
                            else:
                                data_table = None
                        else:
                            data_table = Tracking(job_id=job_id, role=role, party_id=party_id,
                                                  component_name=search_component_name).get_output_data_table(
                                data_name=search_data_name,
                                partition=job_parameters.get("partition", 1)
                                )
                        args_from_component = this_type_args[search_component_name] = this_type_args.get(
                            search_component_name, {})
                        # todo: If the same component has more than one identical input, save as is repeated
                        if if_save_as_task_input_data:
                            if data_table:
                                schedule_logger().info("start save as task {} input data table {} {}".format(
                                    task_id,
                                    data_table.get_namespace(),
                                    data_table.get_name()))
                                origin_table_metas = data_table.get_metas()
                                origin_table_schema = data_table.schema
                                save_as_options = {"store_type": StoreTypes.ROLLPAIR_IN_MEMORY} if SAVE_AS_TASK_INPUT_DATA_IN_MEMORY else {}
                                data_table = data_table.save_as(
                                    namespace=job_utils.generate_session_id(task_id=task_id,
                                                                            role=role,
                                                                            party_id=party_id),
                                    name=data_table.get_name(),
                                    partition=task_parameters['input_data_partition'] if task_parameters.get('input_data_partition', 0) > 0 else data_table.get_partitions(),
                                    options=save_as_options)
                                data_table.save_metas(origin_table_metas)
                                data_table.schema = origin_table_schema
                                schedule_logger().info("save as task {} input data table to {} {} done".format(
                                    task_id,
                                    data_table.get_namespace(),
                                    data_table.get_name()))
                            else:
                                schedule_logger().info("pass save as task {} input data table, because the table is none".format(task_id))
                        else:
                            schedule_logger().info("pass save as task {} input data table, because the switch is off".format(task_id))
                        if not data_table or not filter_attr or not filter_attr.get("data", None):
                            args_from_component[data_type] = data_table
                        else:
                            args_from_component[data_type] = dict([(a, getattr(data_table, "get_{}".format(a))()) for a in filter_attr["data"]])
            elif input_type in ['model', 'isometric_model']:
                this_type_args = task_run_args[input_type] = task_run_args.get(input_type, {})
                for dsl_model_key in input_detail:
                    dsl_model_key_items = dsl_model_key.split('.')
                    if len(dsl_model_key_items) == 2:
                        search_component_name, search_model_alias = dsl_model_key_items[0], dsl_model_key_items[1]
                    elif len(dsl_model_key_items) == 3 and dsl_model_key_items[0] == 'pipeline':
                        search_component_name, search_model_alias = dsl_model_key_items[1], dsl_model_key_items[2]
                    else:
                        raise Exception('get input {} failed'.format(input_type))
                    models = Tracking(job_id=job_id, role=role, party_id=party_id, component_name=search_component_name,
                                      model_id=job_parameters['model_id'],
                                      model_version=job_parameters['model_version']).get_output_model(
                        model_alias=search_model_alias)
                    this_type_args[search_component_name] = models
        return task_run_args

    @staticmethod
    def get_parameters(job_id, component_name, role, party_id):

        job_conf_dict = job_utils.get_job_conf(job_id)
        job_dsl_parser = job_utils.get_job_dsl_parser(dsl=job_conf_dict['job_dsl_path'],
                                                      runtime_conf=job_conf_dict['job_runtime_conf_path'],
                                                      train_runtime_conf=job_conf_dict['train_runtime_conf_path'])
        if job_dsl_parser:
            component = job_dsl_parser.get_component_info(component_name)
            parameters = component.get_role_parameters()
            role_index = parameters[role][0]['role'][role].index(party_id)
            return parameters[role][role_index]

    @staticmethod
    def sync_task_status(job_id, component_name, task_id, role, party_id, initiator_party_id, initiator_role, task_info, update=False):
        sync_success = True
        for dest_party_id in {party_id, initiator_party_id}:
            if party_id != initiator_party_id and dest_party_id == initiator_party_id:
                # do not pass the process id to the initiator
                task_info['f_run_ip'] = ''
            response = federated_api(job_id=job_id,
                                     method='POST',
                                     endpoint='/{}/schedule/{}/{}/{}/{}/{}/status'.format(
                                         API_VERSION,
                                         job_id,
                                         component_name,
                                         task_id,
                                         role,
                                         party_id),
                                     src_party_id=party_id,
                                     dest_party_id=dest_party_id,
                                     src_role=role,
                                     json_body=task_info,
                                     work_mode=RuntimeConfig.WORK_MODE)
            if response['retcode']:
                sync_success = False
                schedule_logger().exception('job {} role {} party {} synchronize task status failed'.format(job_id, role, party_id))
                break
        if not sync_success and not update:
            task_info['f_status'] = TaskStatus.FAILED
            TaskExecutor.sync_task_status(job_id, component_name, task_id, role, party_id, initiator_party_id,
                                          initiator_role, task_info, update=True)
        if update:
            raise Exception('job {} role {} party {} synchronize task status failed'.format(job_id, role, party_id))

    @staticmethod
    def monkey_patch():
        package_name = "monkey_patch"
        package_path = os.path.join(file_utils.get_project_base_directory(), "fate_flow", package_name)
        for f in os.listdir(package_path):
            if not os.path.isdir(f) or f == "__pycache__":
                continue
            patch_module = importlib.import_module("fate_flow." + package_name + '.' + f + '.monkey_patch')
            patch_module.patch_all()


if __name__ == '__main__':
    TaskExecutor.run_task()<|MERGE_RESOLUTION|>--- conflicted
+++ resolved
@@ -110,7 +110,7 @@
             RuntimeConfig.init_config(WORK_MODE=job_parameters['work_mode'],
                                       BACKEND=job_parameters.get('backend', 0),
                                       STORE_ENGINE=job_parameters.get('store_engine', 0))
-            
+
             if args.processors_per_node and args.processors_per_node > 0 and RuntimeConfig.BACKEND == Backend.EGGROLL:
                 session_options = {"eggroll.session.processors.per.node": args.processors_per_node}
             else:
@@ -185,17 +185,12 @@
                         if search_component_name == 'args':
                             if job_args.get('data', {}).get(search_data_name).get('namespace', '') and job_args.get(
                                     'data', {}).get(search_data_name).get('name', ''):
-<<<<<<< HEAD
-                                data_table = get_table(namespace=job_args['data'][search_data_name]['namespace'],
-                                                       name=job_args['data'][search_data_name]['name'])
-=======
 
                                 data_table = session.table(
                                     namespace=job_args['data'][search_data_name]['namespace'],
                                     name=job_args['data'][search_data_name]['name'],
                                     partition=job_parameters.get("partition", 1)
                                     )
->>>>>>> c621fe5a
                             else:
                                 data_table = None
                         else:
