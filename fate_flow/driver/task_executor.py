#
#  Copyright 2019 The FATE Authors. All Rights Reserved.
#
#  Licensed under the Apache License, Version 2.0 (the "License");
#  you may not use this file except in compliance with the License.
#  You may obtain a copy of the License at
#
#      http://www.apache.org/licenses/LICENSE-2.0
#
#  Unless required by applicable law or agreed to in writing, software
#  distributed under the License is distributed on an "AS IS" BASIS,
#  WITHOUT WARRANTIES OR CONDITIONS OF ANY KIND, either express or implied.
#  See the License for the specific language governing permissions and
#  limitations under the License.
#
import argparse
import importlib
import os
import traceback

from arch.api import federation
from arch.api import session, Backend
from arch.api.utils import file_utils, log_utils
from arch.api.base.utils.store_type import StoreTypes
from arch.api.utils.core_utils import current_timestamp, get_lan_ip, timestamp_to_date
from arch.api.utils.log_utils import schedule_logger
from fate_flow.db.db_models import Task
from fate_flow.entity.runtime_config import RuntimeConfig
from fate_flow.manager.tracking_manager import Tracking
from fate_flow.settings import API_VERSION, SAVE_AS_TASK_INPUT_DATA_SWITCH, SAVE_AS_TASK_INPUT_DATA_IN_MEMORY
from fate_flow.utils import job_utils
from fate_flow.utils.api_utils import federated_api
from fate_flow.entity.constant_config import TaskStatus, ProcessRole


class TaskExecutor(object):
    @staticmethod
    def run_task():
        task = Task()
        task.f_create_time = current_timestamp()
        try:
            parser = argparse.ArgumentParser()
            parser.add_argument('-j', '--job_id', required=True, type=str, help="job id")
            parser.add_argument('-n', '--component_name', required=True, type=str,
                                help="component name")
            parser.add_argument('-t', '--task_id', required=True, type=str, help="task id")
            parser.add_argument('-r', '--role', required=True, type=str, help="role")
            parser.add_argument('-p', '--party_id', required=True, type=str, help="party id")
            parser.add_argument('-c', '--config', required=True, type=str, help="task config")
            parser.add_argument('--processors_per_node', help="processors_per_node", type=int)
            parser.add_argument('--job_server', help="job server", type=str)
            args = parser.parse_args()
            schedule_logger(args.job_id).info('enter task process')
            schedule_logger(args.job_id).info(args)
            # init function args
            if args.job_server:
                RuntimeConfig.init_config(HTTP_PORT=args.job_server.split(':')[1])
                RuntimeConfig.set_process_role(ProcessRole.EXECUTOR)
            job_id = args.job_id
            component_name = args.component_name
            task_id = args.task_id
            role = args.role
            party_id = int(args.party_id)
            executor_pid = os.getpid()
            task_config = file_utils.load_json_conf(args.config)
            job_parameters = task_config['job_parameters']
            job_initiator = task_config['job_initiator']
            job_args = task_config['job_args']
            task_input_dsl = task_config['input']
            task_output_dsl = task_config['output']
            parameters = TaskExecutor.get_parameters(job_id, component_name, role, party_id)
            # parameters.get('job_parameters', {}).update(job_parameters.get('mq_info', {}))
            # parameters = task_config['parameters']
            module_name = task_config['module_name']
        except Exception as e:
            traceback.print_exc()
            schedule_logger().exception(e)
            task.f_status = TaskStatus.FAILED
            return
        try:
            job_log_dir = os.path.join(job_utils.get_job_log_directory(job_id=job_id), role, str(party_id))
            task_log_dir = os.path.join(job_log_dir, component_name)
            log_utils.LoggerFactory.set_directory(directory=task_log_dir, parent_log_dir=job_log_dir,
                                                  append_to_parent_log=True, force=True)

            task.f_job_id = job_id
            task.f_component_name = component_name
            task.f_task_id = task_id
            task.f_role = role
            task.f_party_id = party_id
            task.f_operator = 'python_operator'
            tracker = Tracking(job_id=job_id, role=role, party_id=party_id, component_name=component_name,
                               task_id=task_id,
                               model_id=job_parameters['model_id'],
                               model_version=job_parameters['model_version'],
                               component_module_name=module_name)
            task.f_start_time = current_timestamp()
            task.f_run_ip = get_lan_ip()
            task.f_run_pid = executor_pid
            run_class_paths = parameters.get('CodePath').split('/')
            run_class_package = '.'.join(run_class_paths[:-2]) + '.' + run_class_paths[-2].replace('.py', '')
            run_class_name = run_class_paths[-1]
            task.f_status = TaskStatus.RUNNING
            TaskExecutor.sync_task_status(job_id=job_id, component_name=component_name, task_id=task_id, role=role,
                                          party_id=party_id, initiator_party_id=job_initiator.get('party_id', None),
                                          initiator_role=job_initiator.get('role', None),
                                          task_info=task.to_json())

            # init environment, process is shared globally
            RuntimeConfig.init_config(WORK_MODE=job_parameters['work_mode'],
<<<<<<< HEAD
                                      BACKEND=job_parameters.get('backend', 0),
                                      STORE_ENGINE=job_parameters.get('store_engine', 0))
            session.init(job_id='{}_{}_{}'.format(task_id, role, party_id), mode=RuntimeConfig.WORK_MODE, backend=RuntimeConfig.BACKEND, store_engine=RuntimeConfig.STORE_ENGINE)
=======
                                      BACKEND=job_parameters.get('backend', 0))
            if args.processors_per_node and args.processors_per_node > 0 and RuntimeConfig.BACKEND == Backend.EGGROLL:
                session_options = {"eggroll.session.processors.per.node": args.processors_per_node}
            else:
                session_options = {}
            session.init(job_id=job_utils.generate_session_id(task_id, role, party_id),
                         mode=RuntimeConfig.WORK_MODE,
                         backend=RuntimeConfig.BACKEND,
                         options=session_options)
>>>>>>> 6c64adde
            federation.init(job_id=task_id, runtime_conf=parameters)

            schedule_logger().info('run {} {} {} {} {} task'.format(job_id, component_name, task_id, role, party_id))
            schedule_logger().info(parameters)
            schedule_logger().info(task_input_dsl)
            task_run_args = TaskExecutor.get_task_run_args(job_id=job_id, role=role, party_id=party_id,
                                                           task_id=task_id,
                                                           job_parameters=job_parameters, job_args=job_args,
                                                           input_dsl=task_input_dsl)
            run_object = getattr(importlib.import_module(run_class_package), run_class_name)()
            run_object.set_tracker(tracker=tracker)
            run_object.set_taskid(taskid=task_id)
            run_object.run(parameters, task_run_args)
            output_data = run_object.save_data()
            tracker.save_output_data_table(output_data, task_output_dsl.get('data')[0] if task_output_dsl.get('data') else 'component')
            output_model = run_object.export_model()
            # There is only one model output at the current dsl version.
            tracker.save_output_model(output_model, task_output_dsl['model'][0] if task_output_dsl.get('model') else 'default')
            task.f_status = TaskStatus.COMPLETE
        except Exception as e:
            task.f_status = TaskStatus.FAILED
            schedule_logger().exception(e)
        finally:
            sync_success = False
            try:
                task.f_end_time = current_timestamp()
                task.f_elapsed = task.f_end_time - task.f_start_time
                task.f_update_time = current_timestamp()
                TaskExecutor.sync_task_status(job_id=job_id, component_name=component_name, task_id=task_id, role=role,
                                              party_id=party_id,
                                              initiator_party_id=job_initiator.get('party_id', None),
                                              initiator_role=job_initiator.get('role', None),
                                              task_info=task.to_json())
                sync_success = True
            except Exception as e:
                traceback.print_exc()
                schedule_logger().exception(e)
        schedule_logger().info('task {} {} {} start time: {}'.format(task_id, role, party_id, timestamp_to_date(task.f_start_time)))
        schedule_logger().info('task {} {} {} end time: {}'.format(task_id, role, party_id, timestamp_to_date(task.f_end_time)))
        schedule_logger().info('task {} {} {} takes {}s'.format(task_id, role, party_id, int(task.f_elapsed)/1000))
        schedule_logger().info(
            'finish {} {} {} {} {} {} task'.format(job_id, component_name, task_id, role, party_id, task.f_status if sync_success else TaskStatus.FAILED))

        print('finish {} {} {} {} {} {} task'.format(job_id, component_name, task_id, role, party_id, task.f_status if sync_success else TaskStatus.FAILED))

    @staticmethod
    def get_task_run_args(job_id, role, party_id, task_id, job_parameters, job_args, input_dsl):
        task_run_args = {}
        for input_type, input_detail in input_dsl.items():
            if input_type == 'data':
                this_type_args = task_run_args[input_type] = task_run_args.get(input_type, {})
                for data_type, data_list in input_detail.items():
                    for data_key in data_list:
                        data_key_item = data_key.split('.')
                        search_component_name, search_data_name = data_key_item[0], data_key_item[1]
                        if search_component_name == 'args':
                            if job_args.get('data', {}).get(search_data_name).get('namespace', '') and job_args.get(
                                    'data', {}).get(search_data_name).get('name', ''):

                                data_table = session.table(
                                    namespace=job_args['data'][search_data_name]['namespace'],
                                    name=job_args['data'][search_data_name]['name'])
                            else:
                                data_table = None
                        else:
                            data_table = Tracking(job_id=job_id, role=role, party_id=party_id,
                                                  component_name=search_component_name).get_output_data_table(
                                data_name=search_data_name)
                        args_from_component = this_type_args[search_component_name] = this_type_args.get(
                            search_component_name, {})
                        # todo: If the same component has more than one identical input, save as is repeated
                        if SAVE_AS_TASK_INPUT_DATA_SWITCH:
                            if data_table:
                                schedule_logger().info("start save as task {} input data table {} {}".format(
                                    task_id,
                                    data_table.get_namespace(),
                                    data_table.get_name()))
                                origin_table_metas = data_table.get_metas()
                                origin_table_schema = data_table.schema
                                save_as_options = {"store_type": StoreTypes.ROLLPAIR_IN_MEMORY} if SAVE_AS_TASK_INPUT_DATA_IN_MEMORY else {}
                                data_table = data_table.save_as(
                                    namespace=job_utils.generate_session_id(task_id=task_id,
                                                                            role=role,
                                                                            party_id=party_id),
                                    name=data_table.get_name(), options=save_as_options)
                                data_table.save_metas(origin_table_metas)
                                data_table.schema = origin_table_schema
                                schedule_logger().info("save as task {} input data table to {} {} done".format(
                                    task_id,
                                    data_table.get_namespace(),
                                    data_table.get_name()))
                            else:
                                schedule_logger().info("pass save as task {} input data table, because the table is none".format(task_id))
                        else:
                            schedule_logger().info("pass save as task {} input data table, because the switch is off".format(task_id))
                        args_from_component[data_type] = data_table
            elif input_type in ['model', 'isometric_model']:
                this_type_args = task_run_args[input_type] = task_run_args.get(input_type, {})
                for dsl_model_key in input_detail:
                    dsl_model_key_items = dsl_model_key.split('.')
                    if len(dsl_model_key_items) == 2:
                        search_component_name, search_model_alias = dsl_model_key_items[0], dsl_model_key_items[1]
                    elif len(dsl_model_key_items) == 3 and dsl_model_key_items[0] == 'pipeline':
                        search_component_name, search_model_alias = dsl_model_key_items[1], dsl_model_key_items[2]
                    else:
                        raise Exception('get input {} failed'.format(input_type))
                    models = Tracking(job_id=job_id, role=role, party_id=party_id, component_name=search_component_name,
                                      model_id=job_parameters['model_id'],
                                      model_version=job_parameters['model_version']).get_output_model(
                        model_alias=search_model_alias)
                    this_type_args[search_component_name] = models
        return task_run_args

    @staticmethod
    def get_parameters(job_id, component_name, role, party_id):

        job_conf_dict = job_utils.get_job_conf(job_id)
        job_dsl_parser = job_utils.get_job_dsl_parser(dsl=job_conf_dict['job_dsl_path'],
                                                      runtime_conf=job_conf_dict['job_runtime_conf_path'],
                                                      train_runtime_conf=job_conf_dict['train_runtime_conf_path'])
        if job_dsl_parser:
            component = job_dsl_parser.get_component_info(component_name)
            parameters = component.get_role_parameters()
            role_index = parameters[role][0]['role'][role].index(party_id)
            return parameters[role][role_index]

    @staticmethod
    def sync_task_status(job_id, component_name, task_id, role, party_id, initiator_party_id, initiator_role, task_info, update=False):
        sync_success = True
        for dest_party_id in {party_id, initiator_party_id}:
            if party_id != initiator_party_id and dest_party_id == initiator_party_id:
                # do not pass the process id to the initiator
                task_info['f_run_ip'] = ''
            response = federated_api(job_id=job_id,
                                     method='POST',
                                     endpoint='/{}/schedule/{}/{}/{}/{}/{}/status'.format(
                                         API_VERSION,
                                         job_id,
                                         component_name,
                                         task_id,
                                         role,
                                         party_id),
                                     src_party_id=party_id,
                                     dest_party_id=dest_party_id,
                                     src_role=role,
                                     json_body=task_info,
                                     work_mode=RuntimeConfig.WORK_MODE)
            if response['retcode']:
                sync_success = False
                schedule_logger().exception('job {} role {} party {} synchronize task status failed'.format(job_id, role, party_id))
                break
        if not sync_success and not update:
            task_info['f_status'] = TaskStatus.FAILED
            TaskExecutor.sync_task_status(job_id, component_name, task_id, role, party_id, initiator_party_id,
                                          initiator_role, task_info, update=True)
        if update:
            raise Exception('job {} role {} party {} synchronize task status failed'.format(job_id, role, party_id))

if __name__ == '__main__':
    TaskExecutor.run_task()<|MERGE_RESOLUTION|>--- conflicted
+++ resolved
@@ -108,12 +108,9 @@
 
             # init environment, process is shared globally
             RuntimeConfig.init_config(WORK_MODE=job_parameters['work_mode'],
-<<<<<<< HEAD
                                       BACKEND=job_parameters.get('backend', 0),
                                       STORE_ENGINE=job_parameters.get('store_engine', 0))
-            session.init(job_id='{}_{}_{}'.format(task_id, role, party_id), mode=RuntimeConfig.WORK_MODE, backend=RuntimeConfig.BACKEND, store_engine=RuntimeConfig.STORE_ENGINE)
-=======
-                                      BACKEND=job_parameters.get('backend', 0))
+            
             if args.processors_per_node and args.processors_per_node > 0 and RuntimeConfig.BACKEND == Backend.EGGROLL:
                 session_options = {"eggroll.session.processors.per.node": args.processors_per_node}
             else:
@@ -121,8 +118,9 @@
             session.init(job_id=job_utils.generate_session_id(task_id, role, party_id),
                          mode=RuntimeConfig.WORK_MODE,
                          backend=RuntimeConfig.BACKEND,
+                         store_engine=RuntimeConfig.STORE_ENGINE,
                          options=session_options)
->>>>>>> 6c64adde
+            
             federation.init(job_id=task_id, runtime_conf=parameters)
 
             schedule_logger().info('run {} {} {} {} {} task'.format(job_id, component_name, task_id, role, party_id))
