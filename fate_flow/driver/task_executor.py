#
#  Copyright 2019 The FATE Authors. All Rights Reserved.
#
#  Licensed under the Apache License, Version 2.0 (the "License");
#  you may not use this file except in compliance with the License.
#  You may obtain a copy of the License at
#
#      http://www.apache.org/licenses/LICENSE-2.0
#
#  Unless required by applicable law or agreed to in writing, software
#  distributed under the License is distributed on an "AS IS" BASIS,
#  WITHOUT WARRANTIES OR CONDITIONS OF ANY KIND, either express or implied.
#  See the License for the specific language governing permissions and
#  limitations under the License.
#
import argparse
import importlib
import os
import traceback

from arch.api import federation
from arch.api import session
from arch.api.utils import file_utils, log_utils
from arch.api.utils.core import current_timestamp, get_lan_ip, timestamp_to_date
from arch.api.utils.log_utils import schedule_logger
from fate_flow.db.db_models import Task
from fate_flow.entity.runtime_config import RuntimeConfig
from fate_flow.manager.tracking import Tracking
from fate_flow.settings import API_VERSION
from fate_flow.utils import job_utils
from fate_flow.utils.api_utils import federated_api
from fate_flow.entity.constant_config import TaskStatus


class TaskExecutor(object):
    @staticmethod
    def run_task():
        task = Task()
        task.f_create_time = current_timestamp()
        try:
            parser = argparse.ArgumentParser()
            parser.add_argument('-j', '--job_id', required=True, type=str, help="job id")
            parser.add_argument('-n', '--component_name', required=True, type=str,
                                help="component name")
            parser.add_argument('-t', '--task_id', required=True, type=str, help="task id")
            parser.add_argument('-r', '--role', required=True, type=str, help="role")
            parser.add_argument('-p', '--party_id', required=True, type=str, help="party id")
            parser.add_argument('-c', '--config', required=True, type=str, help="task config")
            parser.add_argument('--job_server', help="job server", type=str)
            args = parser.parse_args()
            schedule_logger(args.job_id).info('enter task process')
            schedule_logger(args.job_id).info(args)
            # init function args
            if args.job_server:
                RuntimeConfig.init_config(HTTP_PORT=args.job_server.split(':')[1])
            job_id = args.job_id
            component_name = args.component_name
            task_id = args.task_id
            role = args.role
            party_id = int(args.party_id)
            executor_pid = os.getpid()
            task_config = file_utils.load_json_conf(args.config)
            job_parameters = task_config['job_parameters']
            job_initiator = task_config['job_initiator']
            job_args = task_config['job_args']
            task_input_dsl = task_config['input']
            task_output_dsl = task_config['output']
            parameters = TaskExecutor.get_parameters(job_id, component_name, role, party_id)
            parameters.get('job_parameters', {}).update(job_parameters.get('mq_info', {}))
            # parameters = task_config['parameters']
            module_name = task_config['module_name']
        except Exception as e:
            traceback.print_exc()
            schedule_logger().exception(e)
            task.f_status = TaskStatus.FAILED
            return
        try:
<<<<<<< HEAD
            # init environment, process is shared globally
            RuntimeConfig.init_config(WORK_MODE=job_parameters['work_mode'],
                                      BACKEND=job_parameters.get('backend', 0),
                                      STORE_ENGINE=job_parameters.get('store_engine', 0))
            session.init(job_id='{}_{}_{}'.format(task_id, role, party_id), mode=RuntimeConfig.WORK_MODE, backend=RuntimeConfig.BACKEND, store_engine=RuntimeConfig.STORE_ENGINE)
            federation.init(job_id=task_id, runtime_conf=parameters)
=======
>>>>>>> 35c21f41
            job_log_dir = os.path.join(job_utils.get_job_log_directory(job_id=job_id), role, str(party_id))
            task_log_dir = os.path.join(job_log_dir, component_name)
            log_utils.LoggerFactory.set_directory(directory=task_log_dir, parent_log_dir=job_log_dir,
                                                  append_to_parent_log=True, force=True)

            task.f_job_id = job_id
            task.f_component_name = component_name
            task.f_task_id = task_id
            task.f_role = role
            task.f_party_id = party_id
            task.f_operator = 'python_operator'
            tracker = Tracking(job_id=job_id, role=role, party_id=party_id, component_name=component_name,
                               task_id=task_id,
                               model_id=job_parameters['model_id'],
                               model_version=job_parameters['model_version'],
                               module_name=module_name)
            task.f_start_time = current_timestamp()
            task.f_run_ip = get_lan_ip()
            task.f_run_pid = executor_pid
            run_class_paths = parameters.get('CodePath').split('/')
            run_class_package = '.'.join(run_class_paths[:-2]) + '.' + run_class_paths[-2].replace('.py','')
            run_class_name = run_class_paths[-1]
            task.f_status = TaskStatus.RUNNING
            TaskExecutor.sync_task_status(job_id=job_id, component_name=component_name, task_id=task_id, role=role,
                                          party_id=party_id, initiator_party_id=job_initiator.get('party_id', None),
                                          initiator_role=job_initiator.get('role', None),
                                          task_info=task.to_json())

            # init environment, process is shared globally
            RuntimeConfig.init_config(WORK_MODE=job_parameters['work_mode'],
                                      BACKEND=job_parameters.get('backend', 0))
            session.init(job_id='{}_{}_{}'.format(task_id, role, party_id), mode=RuntimeConfig.WORK_MODE, backend=RuntimeConfig.BACKEND)
            federation.init(job_id=task_id, runtime_conf=parameters)

            schedule_logger().info('run {} {} {} {} {} task'.format(job_id, component_name, task_id, role, party_id))
            schedule_logger().info(parameters)
            schedule_logger().info(task_input_dsl)
            task_run_args = TaskExecutor.get_task_run_args(job_id=job_id, role=role, party_id=party_id,
                                                           job_parameters=job_parameters, job_args=job_args,
                                                           input_dsl=task_input_dsl)
            run_object = getattr(importlib.import_module(run_class_package), run_class_name)()
            run_object.set_tracker(tracker=tracker)
            run_object.set_taskid(taskid=task_id)
            run_object.run(parameters, task_run_args)
            output_data = run_object.save_data()
            tracker.save_output_data_table(output_data, task_output_dsl.get('data')[0] if task_output_dsl.get('data') else 'component')
            output_model = run_object.export_model()
            # There is only one model output at the current dsl version.
            tracker.save_output_model(output_model, task_output_dsl['model'][0] if task_output_dsl.get('model') else 'default')
            task.f_status = TaskStatus.COMPLETE
        except Exception as e:
            task.f_status = TaskStatus.FAILED
            schedule_logger().exception(e)
        finally:
            sync_success = False
            try:
                task.f_end_time = current_timestamp()
                task.f_elapsed = task.f_end_time - task.f_start_time
                task.f_update_time = current_timestamp()
                TaskExecutor.sync_task_status(job_id=job_id, component_name=component_name, task_id=task_id, role=role,
                                              party_id=party_id,
                                              initiator_party_id=job_initiator.get('party_id', None),
                                              initiator_role=job_initiator.get('role', None),
                                              task_info=task.to_json())
                sync_success = True
            except Exception as e:
                traceback.print_exc()
                schedule_logger().exception(e)
        schedule_logger().info('task {} {} {} start time: {}'.format(task_id, role, party_id, timestamp_to_date(task.f_start_time)))
        schedule_logger().info('task {} {} {} end time: {}'.format(task_id, role, party_id, timestamp_to_date(task.f_end_time)))
        schedule_logger().info('task {} {} {} takes {}s'.format(task_id, role, party_id, int(task.f_elapsed)/1000))
        schedule_logger().info(
            'finish {} {} {} {} {} {} task'.format(job_id, component_name, task_id, role, party_id, task.f_status if sync_success else TaskStatus.FAILED))


    @staticmethod
    def get_task_run_args(job_id, role, party_id, job_parameters, job_args, input_dsl):
        task_run_args = {}
        for input_type, input_detail in input_dsl.items():
            if input_type == 'data':
                this_type_args = task_run_args[input_type] = task_run_args.get(input_type, {})
                for data_type, data_list in input_detail.items():
                    for data_key in data_list:
                        data_key_item = data_key.split('.')
                        search_component_name, search_data_name = data_key_item[0], data_key_item[1]
                        if search_component_name == 'args':
                            if job_args.get('data', {}).get(search_data_name).get('namespace', '') and job_args.get(
                                    'data', {}).get(search_data_name).get('name', ''):

                                data_table = session.table(
                                    namespace=job_args['data'][search_data_name]['namespace'],
                                    name=job_args['data'][search_data_name]['name'])
                            else:
                                data_table = None
                        else:
                            data_table = Tracking(job_id=job_id, role=role, party_id=party_id,
                                                  component_name=search_component_name).get_output_data_table(
                                data_name=search_data_name)
                        args_from_component = this_type_args[search_component_name] = this_type_args.get(
                            search_component_name, {})
                        args_from_component[data_type] = data_table
            elif input_type in ['model', 'isometric_model']:
                this_type_args = task_run_args[input_type] = task_run_args.get(input_type, {})
                for dsl_model_key in input_detail:
                    dsl_model_key_items = dsl_model_key.split('.')
                    if len(dsl_model_key_items) == 2:
                        search_component_name, search_model_name = dsl_model_key_items[0], dsl_model_key_items[1]
                    elif len(dsl_model_key_items) == 3 and dsl_model_key_items[0] == 'pipeline':
                        search_component_name, search_model_name = dsl_model_key_items[1], dsl_model_key_items[2]
                    else:
                        raise Exception('get input {} failed'.format(input_type))
                    models = Tracking(job_id=job_id, role=role, party_id=party_id, component_name=search_component_name,
                                      model_id=job_parameters['model_id'],
                                      model_version=job_parameters['model_version']).get_output_model(
                        model_name=search_model_name)
                    this_type_args[search_component_name] = models
        return task_run_args

    @staticmethod
    def get_parameters(job_id, component_name, role, party_id):

        job_conf_dict = job_utils.get_job_conf(job_id)
        job_dsl_parser = job_utils.get_job_dsl_parser(dsl=job_conf_dict['job_dsl_path'],
                                                      runtime_conf=job_conf_dict['job_runtime_conf_path'],
                                                      train_runtime_conf=job_conf_dict['train_runtime_conf_path'])
        if job_dsl_parser:
            component = job_dsl_parser.get_component_info(component_name)
            parameters = component.get_role_parameters()
            role_index = parameters[role][0]['role'][role].index(party_id)
            return parameters[role][role_index]

    @staticmethod
    def sync_task_status(job_id, component_name, task_id, role, party_id, initiator_party_id, initiator_role, task_info, update=False):
        sync_success = True
        for dest_party_id in {party_id, initiator_party_id}:
            if party_id != initiator_party_id and dest_party_id == initiator_party_id:
                # do not pass the process id to the initiator
                task_info['f_run_ip'] = ''
            response = federated_api(job_id=job_id,
                                     method='POST',
                                     endpoint='/{}/schedule/{}/{}/{}/{}/{}/status'.format(
                                         API_VERSION,
                                         job_id,
                                         component_name,
                                         task_id,
                                         role,
                                         party_id),
                                     src_party_id=party_id,
                                     dest_party_id=dest_party_id,
                                     src_role=role,
                                     json_body=task_info,
                                     work_mode=RuntimeConfig.WORK_MODE)
            if response['retcode']:
                sync_success = False
                schedule_logger().exception('job {} role {} party {} synchronize task status failed'.format(job_id, role, party_id))
                break
        if not sync_success and not update:
            task_info['f_status'] = TaskStatus.FAILED
            TaskExecutor.sync_task_status(job_id, component_name, task_id, role, party_id, initiator_party_id,
                                          initiator_role, task_info, update=True)
        if update:
            raise Exception('job {} role {} party {} synchronize task status failed'.format(job_id, role, party_id))

if __name__ == '__main__':
    TaskExecutor.run_task()<|MERGE_RESOLUTION|>--- conflicted
+++ resolved
@@ -75,15 +75,12 @@
             task.f_status = TaskStatus.FAILED
             return
         try:
-<<<<<<< HEAD
             # init environment, process is shared globally
             RuntimeConfig.init_config(WORK_MODE=job_parameters['work_mode'],
                                       BACKEND=job_parameters.get('backend', 0),
                                       STORE_ENGINE=job_parameters.get('store_engine', 0))
             session.init(job_id='{}_{}_{}'.format(task_id, role, party_id), mode=RuntimeConfig.WORK_MODE, backend=RuntimeConfig.BACKEND, store_engine=RuntimeConfig.STORE_ENGINE)
             federation.init(job_id=task_id, runtime_conf=parameters)
-=======
->>>>>>> 35c21f41
             job_log_dir = os.path.join(job_utils.get_job_log_directory(job_id=job_id), role, str(party_id))
             task_log_dir = os.path.join(job_log_dir, component_name)
             log_utils.LoggerFactory.set_directory(directory=task_log_dir, parent_log_dir=job_log_dir,
