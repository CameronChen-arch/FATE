--- conflicted
+++ resolved
@@ -40,11 +40,7 @@
 from fate_flow.entity.runtime_config import RuntimeConfig
 from fate_flow.entity.constant_config import WorkMode
 from fate_flow.manager import queue_manager
-<<<<<<< HEAD
-from fate_flow.settings import IP, GRPC_PORT, STANDALONE_NODE_HTTP_PORT, _ONE_DAY_IN_SECONDS, MAX_CONCURRENT_JOB_RUN, stat_logger, \
-=======
 from fate_flow.settings import IP, GRPC_PORT, CLUSTER_STANDALONE_JOB_SERVER_PORT, _ONE_DAY_IN_SECONDS, MAX_CONCURRENT_JOB_RUN, stat_logger, \
->>>>>>> 554dd1f5
     API_VERSION
 from fate_flow.utils import job_utils
 from fate_flow.utils.api_utils import get_json_result
@@ -87,11 +83,7 @@
     args = parser.parse_args()
     if args.standalone_node:
         RuntimeConfig.init_config(WORK_MODE=WorkMode.STANDALONE)
-<<<<<<< HEAD
-        RuntimeConfig.init_config(HTTP_PORT=STANDALONE_NODE_HTTP_PORT)
-=======
         RuntimeConfig.init_config(HTTP_PORT=CLUSTER_STANDALONE_JOB_SERVER_PORT)
->>>>>>> 554dd1f5
 
     storage.init_storage(work_mode=RuntimeConfig.WORK_MODE)
     queue_manager.init_job_queue()
